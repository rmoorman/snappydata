package org.apache.spark.sql

import org.apache.spark.rdd.RDD
import org.apache.spark.sql.LockUtils.ReadWriteLock

import org.apache.spark.sql.catalyst.plans.logical.{LogicalPlan, Subquery}
import org.apache.spark.sql.collection.Utils
<<<<<<< HEAD
import org.apache.spark.sql.execution.{StratifiedSample, TopKWrapper}
import org.apache.spark.sql.streaming.StreamingCtxtHolder
=======

import org.apache.spark.sql.streaming.{StreamingSnappyContext, SnappyStreamOperations, StreamingCtxtHolder}
>>>>>>> 7675cc04
import org.apache.spark.streaming.StreamingContext
import org.apache.spark.{SparkContext, TaskContext}

import scala.language.implicitConversions
import scala.reflect.ClassTag

/**
 * Implicit conversions used by Snappy.
 *
 * Created by rishim on 7/12/15.
 */
// scalastyle:off
object snappy extends Serializable {
  // scalastyle:on

  implicit def snappyOperationsOnDataFrame(df: DataFrame): SnappyDataFrameOperations = {
    df.sqlContext match {
      case sc: SnappyContext => SnappyDataFrameOperations(sc, df)
      case sc => throw new AnalysisException("Extended snappy operations " +
          s"require SnappyContext and not ${sc.getClass.getSimpleName}")
    }
  }

  def unwrapSubquery(plan: LogicalPlan): LogicalPlan = {
    plan match {
      case Subquery(_, child) => unwrapSubquery(child)
      case _ => plan
    }
  }

<<<<<<< HEAD
  implicit def samplingOperationsOnDataFrame(df: DataFrame): SampleDataFrame = {
    df.sqlContext match {
      case sc: SnappyContext =>
        unwrapSubquery(df.logicalPlan) match {
          case ss: StratifiedSample =>
            new SampleDataFrame(sc, ss)
          case s => throw new AnalysisException("Stratified sampling " +
              "operations require stratifiedSample plan and not " +
              s"${s.getClass.getSimpleName}")
        }
      case sc => throw new AnalysisException("Extended snappy operations " +
          s"require SnappyContext and not ${sc.getClass.getSimpleName}")
    }
  }
=======
  implicit def snappyOperationsOnDStream[T: ClassTag]
  (ds: DStream[T]): SnappyStreamOperations[T] =
    SnappyStreamOperations(StreamingSnappyContext(ds.context), ds)


>>>>>>> 7675cc04

  implicit class SparkContextOperations(val s: SparkContext) {
    def getOrCreateStreamingContext(batchInterval: Int = 2): StreamingContext = {
      StreamingCtxtHolder(s, batchInterval)
    }
  }

  implicit class RDDExtensions[T: ClassTag](rdd: RDD[T]) extends Serializable {

    /**
     * Return a new RDD by applying a function to all elements of this RDD.
     */
    def mapPreserve[U: ClassTag](f: T => U): RDD[U] = rdd.withScope {
      val cleanF = rdd.sparkContext.clean(f)
      new MapPartitionsPreserveRDD[U, T](rdd,
        (context, pid, iter) => iter.map(cleanF))
    }

    /**
     * Return a new RDD by applying a function to each partition of given RDD.
     * This variant also preserves the preferred locations of parent RDD.
     *
     * `preservesPartitioning` indicates whether the input function preserves
     * the partitioner, which should be `false` unless this is a pair RDD and
     * the input function doesn't modify the keys.
     */
    def mapPartitionsPreserve[U: ClassTag](
        f: Iterator[T] => Iterator[U],
        preservesPartitioning: Boolean = false): RDD[U] = rdd.withScope {
      val cleanedF = rdd.sparkContext.clean(f)
      new MapPartitionsPreserveRDD(rdd,
        (context: TaskContext, index: Int, iter: Iterator[T]) => cleanedF(iter),
        preservesPartitioning)
    }

    /**
     * Return a new RDD by applying a function to each partition of given RDD,
     * while tracking the index of the original partition.
     * This variant also preserves the preferred locations of parent RDD.
     *
     * `preservesPartitioning` indicates whether the input function preserves
     * the partitioner, which should be `false` unless this is a pair RDD and
     * the input function doesn't modify the keys.
     */
    def mapPartitionsPreserveWithIndex[U: ClassTag](
        f: (Int, Iterator[T]) => Iterator[U],
        preservesPartitioning: Boolean = false): RDD[U] = rdd.withScope {
      val cleanedF = rdd.sparkContext.clean(f)
      new MapPartitionsPreserveRDD(rdd,
        (context: TaskContext, index: Int, iter: Iterator[T]) =>
          cleanedF(index, iter),
        preservesPartitioning)
    }
  }
}

private[sql] case class SnappyDataFrameOperations(context: SnappyContext,
                                                  df: DataFrame) {

  /**
   * Creates stratified sampled data from given DataFrame
   * {{{
   *   peopleDf.stratifiedSample(Map("qcs" -> Array(1,2), "fraction" -> 0.01))
   * }}}
   */
  def stratifiedSample(options: Map[String, Any]): SampleDataFrame = new SampleDataFrame(context,
    context.aqpContext.convertToStratifiedSample(options, df.logicalPlan) )


  def createTopK(ident: String, options: Map[String, Any]): Unit =
    context.aqpContext.createTopK(df, context, ident, options)


  /**
   * Table must be registered using #registerSampleTable.
   */
  def insertIntoSampleTables(sampleTableName: String*): Unit =
    context.aqpContext.collectSamples(context, df.rdd, sampleTableName, System.currentTimeMillis())


  /**
   * Append to an existing cache table.
   * Automatically uses #cacheQuery if not done already.
   */
  def appendToCache(tableName: String): Unit = context.appendToCache(df, tableName)
}<|MERGE_RESOLUTION|>--- conflicted
+++ resolved
@@ -1,17 +1,9 @@
 package org.apache.spark.sql
 
 import org.apache.spark.rdd.RDD
-import org.apache.spark.sql.LockUtils.ReadWriteLock
 
 import org.apache.spark.sql.catalyst.plans.logical.{LogicalPlan, Subquery}
-import org.apache.spark.sql.collection.Utils
-<<<<<<< HEAD
-import org.apache.spark.sql.execution.{StratifiedSample, TopKWrapper}
-import org.apache.spark.sql.streaming.StreamingCtxtHolder
-=======
-
-import org.apache.spark.sql.streaming.{StreamingSnappyContext, SnappyStreamOperations, StreamingCtxtHolder}
->>>>>>> 7675cc04
+import org.apache.spark.sql.streaming.{SnappyStreamingContext, StreamingCtxtHolder}
 import org.apache.spark.streaming.StreamingContext
 import org.apache.spark.{SparkContext, TaskContext}
 
@@ -41,29 +33,6 @@
       case _ => plan
     }
   }
-
-<<<<<<< HEAD
-  implicit def samplingOperationsOnDataFrame(df: DataFrame): SampleDataFrame = {
-    df.sqlContext match {
-      case sc: SnappyContext =>
-        unwrapSubquery(df.logicalPlan) match {
-          case ss: StratifiedSample =>
-            new SampleDataFrame(sc, ss)
-          case s => throw new AnalysisException("Stratified sampling " +
-              "operations require stratifiedSample plan and not " +
-              s"${s.getClass.getSimpleName}")
-        }
-      case sc => throw new AnalysisException("Extended snappy operations " +
-          s"require SnappyContext and not ${sc.getClass.getSimpleName}")
-    }
-  }
-=======
-  implicit def snappyOperationsOnDStream[T: ClassTag]
-  (ds: DStream[T]): SnappyStreamOperations[T] =
-    SnappyStreamOperations(StreamingSnappyContext(ds.context), ds)
-
-
->>>>>>> 7675cc04
 
   implicit class SparkContextOperations(val s: SparkContext) {
     def getOrCreateStreamingContext(batchInterval: Int = 2): StreamingContext = {
