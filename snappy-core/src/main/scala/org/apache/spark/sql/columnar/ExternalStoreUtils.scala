--- conflicted
+++ resolved
@@ -3,18 +3,9 @@
 import java.sql.Connection
 import java.util.Properties
 
-<<<<<<< HEAD
-=======
-import org.apache.spark.SparkContext
 import org.apache.spark.scheduler.cluster.SnappyCoarseGrainedSchedulerBackend
 import org.apache.spark.scheduler.local.LocalBackend
 import org.apache.spark.sql.execution.datasources.ResolvedDataSource
-import org.apache.spark.sql.store.StoreProperties
-
-
-
-
->>>>>>> 413f9f9d
 import scala.collection.mutable
 
 import org.apache.spark.SparkContext
@@ -83,20 +74,15 @@
     val parameters = new mutable.HashMap[String, String]
     parameters ++= options
 
-
-<<<<<<< HEAD
-    val url = parameters.remove("url").getOrElse {
-       StoreProperties.defaultStoreURL(sc)
-    }
-=======
     val url = if (ExternalStoreUtils.isExternalShellMode(sc)) {
       val clazz = ResolvedDataSource.lookupDataSource("io.snappydata.Utils")
       clazz.getMethod("getLocatorClientURL").invoke(clazz).asInstanceOf[String] }
     else
       parameters.remove("url").getOrElse {
-        if (snappyUrl.isEmpty) StoreProperties.DEFAULT_SNAPPY_STORE_JDBC_URL else snappyUrl
+        parameters.remove("url").getOrElse {
+          StoreProperties.defaultStoreURL(sc)
+        }
       }
->>>>>>> 413f9f9d
 
     val driver = parameters.remove("driver").orElse(getDriver(url))
 
