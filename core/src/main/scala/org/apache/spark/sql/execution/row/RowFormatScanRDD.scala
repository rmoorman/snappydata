--- conflicted
+++ resolved
@@ -19,28 +19,15 @@
 import java.sql.{Connection, ResultSet, Statement}
 import java.util.GregorianCalendar
 
-<<<<<<< HEAD
-import com.gemstone.gemfire.distributed.internal.membership.InternalDistributedMember
-import com.gemstone.gemfire.internal.cache.PartitionedRegion
+import com.gemstone.gemfire.internal.cache.{CacheDistributionAdvisee, PartitionedRegion}
 import com.pivotal.gemfirexd.internal.engine.Misc
+import com.pivotal.gemfirexd.internal.engine.store.AbstractCompactExecRow
+import com.pivotal.gemfirexd.internal.impl.jdbc.EmbedResultSet
+
 import org.apache.spark.sql.catalyst.InternalRow
 import org.apache.spark.sql.catalyst.expressions.{SpecificMutableRow, UnsafeArrayData, UnsafeMapData, UnsafeRow}
 import org.apache.spark.sql.catalyst.util.DateTimeUtils
 import org.apache.spark.sql.collection.MultiBucketExecutorPartition
-import org.apache.spark.sql.execution.ConnectionPool
-=======
-import scala.collection.mutable.ArrayBuffer
-
-import com.gemstone.gemfire.internal.cache.{CacheDistributionAdvisee, PartitionedRegion}
-import com.pivotal.gemfirexd.internal.engine.Misc
-import com.pivotal.gemfirexd.internal.engine.store.AbstractCompactExecRow
-import com.pivotal.gemfirexd.internal.impl.jdbc.EmbedResultSet
-
-import org.apache.spark.sql.catalyst.InternalRow
-import org.apache.spark.sql.catalyst.expressions.{SpecificMutableRow, UnsafeArrayData, UnsafeMapData, UnsafeRow}
-import org.apache.spark.sql.catalyst.util.DateTimeUtils
-import org.apache.spark.sql.collection.MultiExecutorLocalPartition
->>>>>>> 1f0fe274
 import org.apache.spark.sql.execution.columnar.{ExternalStoreUtils, ResultSetIterator}
 import org.apache.spark.sql.execution.datasources.jdbc.JDBCRDD
 import org.apache.spark.sql.execution.{CompactExecRowToMutableRow, ConnectionPool}
@@ -181,25 +168,18 @@
     if (isPartitioned) {
       val ps = conn.prepareStatement(
         "call sys.SET_BUCKETS_FOR_LOCAL_EXECUTION(?, ?)")
-<<<<<<< HEAD
-      ps.setString(1, resolvedName)
-      val partition = thePart.asInstanceOf[MultiBucketExecutorPartition]
-      var bucketString = ""
-      partition.buckets.foreach( bucket => {
-        bucketString = bucketString + bucket + ","
-      })
-      ps.setString(2, bucketString.substring(0, bucketString.length-1))
-      ps.executeUpdate()
-      ps.close()
-=======
       try {
         ps.setString(1, tableName)
-        ps.setInt(2, thePart.index)
+        val partition = thePart.asInstanceOf[MultiBucketExecutorPartition]
+        var bucketString = ""
+        partition.buckets.foreach(bucket => {
+          bucketString = bucketString + bucket + ","
+        })
+        ps.setString(2, bucketString.substring(0, bucketString.length - 1))
         ps.executeUpdate()
       } finally {
         ps.close()
       }
->>>>>>> 1f0fe274
     }
 
     val sqlText = s"SELECT $columnList FROM $tableName$filterWhereClause"
@@ -257,15 +237,6 @@
       connProperties.connProps, connProperties.hikariCP)
     try {
       val tableSchema = conn.getSchema
-<<<<<<< HEAD
-      val resolvedName = StoreUtils.lookupName(tableName, tableSchema)
-      val region = Misc.getRegionForTable(resolvedName, true)
-      if (region.isInstanceOf[PartitionedRegion]) {
-        // StoreUtils.getPartitionsPartitionedTable(sc, tableName, tableSchema, blockMap)
-        StoreUtils.getPartitions(sc, tableName, tableSchema, blockMap)
-      } else {
-        StoreUtils.getPartitionsReplicatedTable(sc, resolvedName, tableSchema, blockMap)
-=======
       val resolvedName = ExternalStoreUtils.lookupName(tableName, tableSchema)
       Misc.getRegionForTable(resolvedName, true)
           .asInstanceOf[CacheDistributionAdvisee] match {
@@ -273,7 +244,6 @@
           StoreUtils.getPartitionsPartitionedTable(sc, pr)
         case dr =>
           StoreUtils.getPartitionsReplicatedTable(sc, dr)
->>>>>>> 1f0fe274
       }
     } finally {
       conn.close()
