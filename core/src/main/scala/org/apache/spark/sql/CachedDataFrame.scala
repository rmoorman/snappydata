/*
 * Copyright (c) 2017 SnappyData, Inc. All rights reserved.
 *
 * Licensed under the Apache License, Version 2.0 (the "License"); you
 * may not use this file except in compliance with the License. You
 * may obtain a copy of the License at
 *
 * http://www.apache.org/licenses/LICENSE-2.0
 *
 * Unless required by applicable law or agreed to in writing, software
 * distributed under the License is distributed on an "AS IS" BASIS,
 * WITHOUT WARRANTIES OR CONDITIONS OF ANY KIND, either express or
 * implied. See the License for the specific language governing
 * permissions and limitations under the License. See accompanying
 * LICENSE file.
 */
package org.apache.spark.sql

import java.nio.ByteBuffer
import java.sql.SQLException

import scala.annotation.tailrec
<<<<<<< HEAD
=======
import scala.collection.JavaConverters._
>>>>>>> bcfe8a67
import scala.collection.mutable.ArrayBuffer
import scala.concurrent.ExecutionContext.Implicits.global
import scala.concurrent.duration.Duration
import scala.concurrent.{Await, Future}
import scala.reflect.ClassTag

import com.esotericsoftware.kryo.io.{Input, Output}
import com.esotericsoftware.kryo.{Kryo, KryoSerializable}
import com.gemstone.gemfire.cache.LowMemoryException
import com.gemstone.gemfire.internal.shared.ClientSharedUtils
import com.gemstone.gemfire.internal.shared.unsafe.{DirectBufferAllocator, UnsafeHolder}
import com.gemstone.gemfire.internal.{ByteArrayDataInput, ByteBufferDataOutput}
import com.pivotal.gemfirexd.internal.shared.common.reference.SQLState
import io.snappydata.Constant

import org.apache.spark._
import org.apache.spark.io.CompressionCodec
import org.apache.spark.memory.DefaultMemoryConsumer
import org.apache.spark.rdd.RDD
import org.apache.spark.sql.catalyst.InternalRow
import org.apache.spark.sql.catalyst.encoders.ExpressionEncoder
import org.apache.spark.sql.catalyst.expressions.codegen.CodeAndComment
import org.apache.spark.sql.catalyst.expressions.{ParamLiteral, UnsafeProjection, UnsafeRow}
import org.apache.spark.sql.collection.Utils
import org.apache.spark.sql.execution._
import org.apache.spark.sql.execution.aggregate.CollectAggregateExec
import org.apache.spark.sql.execution.command.ExecutedCommandExec
import org.apache.spark.sql.execution.ui.{SparkListenerSQLExecutionEnd, SparkListenerSQLExecutionStart}
import org.apache.spark.sql.store.CompressionUtils
import org.apache.spark.sql.types.StructType
import org.apache.spark.storage.{BlockManager, RDDBlockId, StorageLevel}
import org.apache.spark.unsafe.Platform
import org.apache.spark.util.CallSite

<<<<<<< HEAD
class CachedDataFrame(session: SparkSession, queryExecution: QueryExecution,
    encoder: Encoder[Row], var queryString: String,
    cachedRDD: RDD[InternalRow], shuffleDependencies: Array[Int],
    val rddId: Int, val hasLocalCollectProcessing: Boolean,
    val allLiterals: Array[LiteralValue] = Array.empty,
    val queryHints: java.util.Map[String, String] = java.util.Collections.emptyMap(),
    var planProcessingTime: Long = 0,
    var currentExecutionId: Option[Long] = None)
    extends Dataset[Row](session, queryExecution, encoder) with Logging {

  // scalastyle:off
  def this(ds: Dataset[Row], queryString: String,
      cachedRDD: RDD[InternalRow], shuffleDependencies: Array[Int],
      rddId: Int, hasLocalCollectProcessing: Boolean,
      allLiterals: Array[LiteralValue],
      queryHints: java.util.Map[String, String],
      planProcessingTime: Long, currentExecutionId: Option[Long]) = {
    // scalastyle:on
    this(ds.sparkSession, ds.queryExecution, ds.exprEnc, queryString, cachedRDD,
      shuffleDependencies, rddId, hasLocalCollectProcessing, allLiterals,
      queryHints, planProcessingTime, currentExecutionId)
  }

  private var lastExecRDD: RDD[InternalRow] = cachedRDD

  private def getExecRDD: RDD[InternalRow] = if (cachedRDD ne null) cachedRDD else {
    if (lastExecRDD ne null) lastExecRDD
    else {
      val rdd = queryExecution.executedPlan.execute()
      lastExecRDD = rdd
      rdd
    }
  }

  /**
   * Return true if [[collectWithHandler]] supports partition-wise separate
   * result handling by default, else result handler is invoked for a
   * single partition result.
   */
  def hasPartitionWiseHandling: Boolean = cachedRDD ne null
=======
class CachedDataFrame(snappySession: SnappySession, queryExecution: QueryExecution,
    private[sql] val queryExecutionString: String,
    private[sql] val queryPlanInfo: SparkPlanInfo,
    private[sql] var currentQueryExecutionString: String,
    private[sql] var currentQueryPlanInfo: SparkPlanInfo,
    cachedRDD: RDD[InternalRow], shuffleDependencies: Array[Int], encoder: Encoder[Row],
    shuffleCleanups: Array[Future[Unit]], val rddId: Int, noSideEffects: Boolean,
    val queryHints: java.util.Map[String, String], private[sql] var currentExecutionId: Long,
    private[sql] var planStartTime: Long, private[sql] var planEndTime: Long)
    extends Dataset[Row](snappySession, queryExecution, encoder) with Logging {

  private[sql] final def isCached: Boolean = cachedRDD ne null

  private def getExecRDD: RDD[InternalRow] =
    if (isCached) cachedRDD else queryExecution.executedPlan.execute()

  @transient
  private var _boundEnc: ExpressionEncoder[Row] = _

  // not using lazy val so that duplicate() can copy over existing value, if any
  private def boundEnc: ExpressionEncoder[Row] = {
    if (_boundEnc ne null) _boundEnc
    else {
      _boundEnc = exprEnc.resolveAndBind(logicalPlan.output,
        snappySession.sessionState.analyzer)
      _boundEnc
    }
  }

  private def isLowLatencyQuery: Boolean =
    isCached && cachedRDD.getNumPartitions <= 2 /* some small number */
>>>>>>> bcfe8a67

  @transient
  private var _rowConverter: UnsafeProjection = _

  // not using lazy val so that duplicate() can copy over existing value, if any
  private def rowConverter: UnsafeProjection = {
    if (_rowConverter ne null) _rowConverter
    else {
      _rowConverter = UnsafeProjection.create(queryExecution.executedPlan.schema)
      _rowConverter
    }
  }

<<<<<<< HEAD
  private lazy val isLowLatencyQuery: Boolean =
    getExecRDD.getNumPartitions <= 2 /* some small number */
=======
  private[sql] var paramLiterals: Array[ParamLiteral] = _
  private[sql] var paramsId: Int = _
>>>>>>> bcfe8a67

  @transient
  private[sql] var currentLiterals: Array[ParamLiteral] = _

  @transient
  private[sql] var queryString: String = _

  @transient
  private var prepared: Boolean = _

  private[sql] def startShuffleCleanups(sc: SparkContext): Unit = {
    val numShuffleDeps = shuffleDependencies.length
    if (numShuffleDeps > 0) {
      sc.cleaner match {
        case Some(cleaner) =>
          var i = 0
          while (i < numShuffleDeps) {
            val shuffleDependency = shuffleDependencies(i)
            // Cleaning the  shuffle artifacts asynchronously
            shuffleCleanups(i) = Future {
              cleaner.doCleanupShuffle(shuffleDependency, blocking = true)
            }
            i += 1
          }
        case None =>
      }
    }
  }

<<<<<<< HEAD
  private[sql] def reset(): Unit = {
    if (lastExecRDD ne null) clearPartitions(Seq(lastExecRDD))
    lastExecRDD = cachedRDD
  }
  private lazy val rdd_partitions_ = {
    val _f = classOf[RDD[_]].getDeclaredField("org$apache$spark$rdd$RDD$$partitions_")
    _f.setAccessible(true)
    UnsafeHolder.getUnsafe.objectFieldOffset(_f)
=======
  private[sql] def waitForPendingShuffleCleanups(): Unit = {
    val numShuffles = shuffleCleanups.length
    if (numShuffles > 0) {
      var i = 0
      while (i < numShuffles) {
        val cleanup = shuffleCleanups(i)
        if (cleanup ne null) {
          Await.ready(cleanup, Duration.Inf)
          shuffleCleanups(i) = null
        }
        i += 1
      }
    }
>>>>>>> bcfe8a67
  }

  private[sql] def duplicate(): CachedDataFrame = {
    val cdf = new CachedDataFrame(snappySession, queryExecution, queryExecutionString,
      queryPlanInfo, null, null, cachedRDD, shuffleDependencies, encoder, shuffleCleanups,
      rddId, noSideEffects, queryHints, -1L, -1L, -1L)
    cdf.log_ = log_
    cdf.levelFlags = levelFlags
    cdf._boundEnc = boundEnc // force materialize boundEnc which is commonly used
    cdf._rowConverter = _rowConverter
    cdf.paramLiterals = paramLiterals
    cdf.paramsId = paramsId
    cdf
  }

  private def reset(): Unit = clearPartitions(cachedRDD :: Nil)

  private def applyCurrentLiterals(): Unit = {
    if (paramLiterals.length > 0 && (paramLiterals ne currentLiterals) &&
        (currentLiterals ne null)) {
      for (pos <- paramLiterals.indices) {
        paramLiterals(pos).value = currentLiterals(pos).value
      }
    }
  }

  @tailrec
  private def clearPartitions(rdds: Seq[RDD[_]]): Unit = {
    val children = rdds.flatMap {
      case null => Nil
      case r =>
        // f.set(r, null)
        UnsafeHolder.getUnsafe.putObject(r, CachedDataFrame.rdd_partitions_, null)
        r.dependencies.map(_.rdd)
    }
    if (children.nonEmpty) clearPartitions(children)
  }

  private def setPoolForExecution(): Unit = {
    var pool = snappySession.sessionState.conf.activeSchedulerPool
    // Check if it is pruned query, execute it automatically on the low latency pool
    if (isLowLatencyQuery && shuffleDependencies.length == 0 && pool == "default") {
      if (snappySession.sparkContext.getPoolForName(Constant.LOW_LATENCY_POOL).isDefined) {
        pool = Constant.LOW_LATENCY_POOL
      }
    }
    snappySession.sparkContext.setLocalProperty("spark.scheduler.pool", pool)
  }

  private def prepareForCollect(): Boolean = {
    if (prepared) return false
    if (isCached) {
      reset()
      applyCurrentLiterals()
    }
    setPoolForExecution()
    // update the strings in query execution and planInfo
    if (currentQueryExecutionString eq null) {
      currentQueryExecutionString = SnappySession.replaceParamLiterals(
        queryExecutionString, currentLiterals, paramsId)
      currentQueryPlanInfo = PartitionedPhysicalScan.updatePlanInfo(
        queryPlanInfo, currentLiterals, paramsId)
    }
    // set the query hints as would be set at the end of un-cached sql()
    snappySession.synchronized {
      snappySession.queryHints.clear()
      snappySession.queryHints.putAll(queryHints)
    }
    queryExecution.executedPlan.foreach(_.resetMetrics())
    waitForPendingShuffleCleanups()
    prepared = true
    true
  }

  private def endCollect(didPrepare: Boolean): Unit = {
    if (didPrepare) {
      prepared = false
      // clear the shuffle dependencies asynchronously after the execution.
      startShuffleCleanups(snappySession.sparkContext)
    }
  }

  /**
   * Wrap a Dataset action to track the QueryExecution and time cost,
   * then report to the user-registered callback functions.
   */
  private def withCallback[U](name: String)(action: CachedDataFrame => (U, Long)): U = {
    var didPrepare = false
    try {
      didPrepare = prepareForCollect()
      val (result, elapsed) = action(this)
      snappySession.listenerManager.onSuccess(name, queryExecution, elapsed)
      result
    } catch {
      case e: Exception =>
        snappySession.listenerManager.onFailure(name, queryExecution, e)
        throw e
    } finally {
      endCollect(didPrepare)
    }
  }

  override def collect(): Array[Row] = {
    collectInternal().map(boundEnc.fromRow).toArray
  }

  override def withNewExecutionId[T](body: => T): T = withNewExecutionIdTiming(body)._1

  private def withNewExecutionIdTiming[T](body: => T): (T, Long) = if (noSideEffects) {
    var didPrepare = false
    try {
      didPrepare = prepareForCollect()
      val (result, elapsedMillis) = CachedDataFrame.withNewExecutionId(snappySession,
        queryString, queryString, currentQueryExecutionString, currentQueryPlanInfo,
        currentExecutionId, planStartTime, planEndTime)(body)
      (result, elapsedMillis * 1000000L)
    } finally {
      if (isCached) {
        currentExecutionId = -1L
        planStartTime = -1L
        planEndTime = -1L
      }
      endCollect(didPrepare)
    }
  } else {
    // don't create a new executionId for ExecutedCommandExec/ExecutePlan
    // since they have already done so
    val start = System.nanoTime()
    val result = body
    (result, System.nanoTime() - start)
  }

  override def count(): Long = withCallback("count") { df =>
    val start = System.nanoTime()
    val result = df.groupBy().count().collect().head.getLong(0)
    (result, System.nanoTime() - start)
  }

  override def head(n: Int): Array[Row] = withCallback("head") { df =>
    val start = System.nanoTime()
    val result = df.limit(n).collect()
    (result, System.nanoTime() - start)
  }

  override def collectAsList(): java.util.List[Row] = {
    java.util.Arrays.asList(collect(): _*)
  }

  override def toLocalIterator(): java.util.Iterator[Row] = {
    collectInternal().map(boundEnc.fromRow).asJava
  }

  def collectInternal(): Iterator[InternalRow] = {
    if (noSideEffects) {
      collectWithHandler[Array[Byte], Iterator[UnsafeRow]](CachedDataFrame,
        (_, data) => CachedDataFrame.decodeUnsafeRows(schema.length, data, 0,
          data.length), identity).flatten
    } else {
      // skip double encoding/decoding for the case when underlying plan
      // execution returns an Iterator[InternalRow] itself
      collectWithHandler[InternalRow, InternalRow](null, null, null,
        skipUnpartitionedDataProcessing = true)
    }
  }

  def collectWithHandler[U: ClassTag, R: ClassTag](
      processPartition: (TaskContext, Iterator[InternalRow]) => (U, Int),
      resultHandler: (Int, U) => R,
      decodeResult: R => Iterator[InternalRow],
      skipUnpartitionedDataProcessing: Boolean = false,
      skipLocalCollectProcessing: Boolean = false): Iterator[R] = {
    val sc = snappySession.sparkContext
    val hasLocalCallSite = sc.getLocalProperties.containsKey(CallSite.LONG_FORM)
    if (!hasLocalCallSite) {
      sc.setCallSite(sc.getCallSite())
    }
    val (executedPlan, withFallback) = SnappySession.getExecutedPlan(queryExecution.executedPlan)

    def execute(): (Iterator[R], Long) = withNewExecutionIdTiming {
      snappySession.addContextObject(SnappySession.ExecutionKey, () => queryExecution)

      def executeCollect(): Array[InternalRow] = {
        if (withFallback ne null) withFallback.executeCollect()
        else executedPlan.executeCollect()
      }

      executedPlan match {
        case plan: CollectLimitExec =>
          CachedDataFrame.executeTake(getExecRDD, plan.limit, processPartition,
<<<<<<< HEAD
            resultHandler, decodeResult, schema, sparkSession)
        /* TODO: SW: optimize this case too
        case plan: TakeOrderedAndProjectExec =>
          CachedDataFrame.executeCollect(plan,
            cachedRDD.asInstanceOf[RDD[InternalRow]])
        */
=======
            resultHandler, decodeResult, schema, snappySession)
>>>>>>> bcfe8a67

        case plan: CollectAggregateExec =>
          lastExecRDD = plan.childRDD
          if (skipLocalCollectProcessing) {
            // special case where caller will do processing of the blocks
            // (returns a AggregatePartialDataIterator)
            // TODO: handle fallback for this case
            new AggregatePartialDataIterator(plan.generatedSource,
              plan.generatedReferences, plan.child.schema.length,
              plan.executeCollectData()).asInstanceOf[Iterator[R]]
          } else if (skipUnpartitionedDataProcessing) {
            // no processing required
            executeCollect().iterator.asInstanceOf[Iterator[R]]
          } else {
            // convert to UnsafeRow
            Iterator(resultHandler(0, processPartition(TaskContext.get(),
              executeCollect().iterator.map(rowConverter))._1))
          }

        case _: ExecutedCommandExec | _: LocalTableScanExec | _: ExecutePlan =>
          if (skipUnpartitionedDataProcessing) {
            // no processing required
            executeCollect().iterator.asInstanceOf[Iterator[R]]
          } else {
            // convert to UnsafeRow
            Iterator(resultHandler(0, processPartition(TaskContext.get(),
              executeCollect().iterator.map(rowConverter))._1))
          }

        case _ =>
          val rdd = getExecRDD
          if (skipUnpartitionedDataProcessing) {
            // no processing required
            executeCollect().iterator.asInstanceOf[Iterator[R]]
          } else {
<<<<<<< HEAD
=======
            val rdd = getExecRDD
>>>>>>> bcfe8a67
            val numPartitions = rdd.getNumPartitions
            val results = new Array[R](numPartitions)
            sc.runJob(rdd, processPartition, 0 until numPartitions,
              (index: Int, r: (U, Int)) =>
                results(index) = resultHandler(index, r._1))
            results.iterator
          }
      }
    }

    try {
      withCallback("collect")(_ => execute())
    } finally {
      snappySession.removeContextObject(SnappySession.ExecutionKey)
      if (!hasLocalCallSite) {
        sc.clearCallSite()
      }
    }
  }
}

final class AggregatePartialDataIterator(
    val generatedSource: CodeAndComment,
    val generatedReferences: Array[Any], val numFields: Int,
    val partialAggregateResult: Array[Any]) extends Iterator[Any] {

  private val numResults = partialAggregateResult.length

  private var index = 0

  override def hasNext: Boolean = index < numResults

  override def next(): Any = {
    val data = partialAggregateResult(index)
    index += 1
    data
  }
}

object CachedDataFrame
    extends ((TaskContext, Iterator[InternalRow]) => PartitionResult)
    with Serializable with KryoSerializable with Logging {

  override def write(kryo: Kryo, output: Output): Unit = {}

  override def read(kryo: Kryo, input: Input): Unit = {}

  private def flushBufferOutput(bufferOutput: Output, position: Int,
      output: ByteBufferDataOutput, codec: CompressionCodec): Unit = {
    if (position > 0) {
      val compressedBytes = CompressionUtils.codecCompress(codec,
        bufferOutput.getBuffer, position)
      val len = compressedBytes.length
      // write the uncompressed length too
      output.writeInt(position)
      output.writeInt(len)
      output.write(compressedBytes, 0, len)
      bufferOutput.clear()
    }
  }

  override def apply(context: TaskContext,
      iter: Iterator[InternalRow]): PartitionResult = {
    var count = 0
    val buffer = new Array[Byte](4 << 10)

    // final output is written to this buffer
    var output: ByteBufferDataOutput = null
    // holds intermediate bytes which are compressed and flushed to output
    val maxOutputBufferSize = 64 << 10

    // can't enforce maxOutputBufferSize due to a row larger than that limit
    val bufferOutput = new Output(4 << 10, -1)
    var outputRetained = false
    try {
      output = new ByteBufferDataOutput(4 << 10,
        DirectBufferAllocator.instance(),
        null,
        DirectBufferAllocator.DIRECT_STORE_DATA_FRAME_OUTPUT)

      val codec = CompressionCodec.createCodec(SparkEnv.get.conf)
      while (iter.hasNext) {
        val row = iter.next().asInstanceOf[UnsafeRow]
        val numBytes = row.getSizeInBytes
        // if capacity has been exceeded then compress and store
        val bufferPosition = bufferOutput.position()
        if (maxOutputBufferSize - bufferPosition < numBytes + 5) {
          flushBufferOutput(bufferOutput, bufferPosition, output, codec)
        }
        bufferOutput.writeVarInt(numBytes, true)
        row.writeToStream(bufferOutput, buffer)
        count += 1
      }

      flushBufferOutput(bufferOutput, bufferOutput.position(), output, codec)
      if (count > 0) {
        val finalBuffer = output.getBufferRetain
        outputRetained = true
        finalBuffer.flip
        val memSize = finalBuffer.limit().toLong
        // Ask UMM before getting the array to heap.
        // Taking execution memory as this memory is cleaned up on task completion.
        // On connector mode also this should account to the overall memory usage.
        // We will ensure that sufficient memory is available by reserving
        // four times as Kryo serialization will expand its buffer accordingly
        // and transport layer can create another copy.
        if (context ne null) {
          val memoryConsumer = new DefaultMemoryConsumer(context.taskMemoryManager())
          // TODO Remove the 4 times check once SNAP-1759 is fixed
          val required = 4L * memSize
          val granted = memoryConsumer.acquireMemory(4L * memSize)
          context.addTaskCompletionListener(_ => {
            memoryConsumer.freeMemory(granted)
          })
          if (granted < required) {
            throw new LowMemoryException(s"Could not obtain ${memoryConsumer.getMode} " +
                s"memory of size $required ",
              java.util.Collections.emptySet())
          }
        }

        val bytes = ClientSharedUtils.toBytes(finalBuffer)
        new PartitionResult(bytes, count)
      } else {
        new PartitionResult(Array.empty, 0)
      }
    } catch {
      case oom: OutOfMemoryError if oom.getMessage.contains("Direct buffer") =>
        throw new LowMemoryException(s"Could not allocate Direct buffer for" +
            s" result data. Please check -XX:MaxDirectMemorySize while starting the server",
          java.util.Collections.emptySet())
    } finally {
      bufferOutput.clear()
      // one additional release for the explicit getBufferRetain
      if (output ne null) {
        if (outputRetained) {
          output.release()
        }
        output.release()
      }
    }
  }

  /**
   * Minimum size of block beyond which data will be stored in BlockManager
   * before being consumed to store data from multiple partitions safely.
   */
  @transient val MIN_LOCAL_BLOCK_SIZE: Int = 32 * 1024 // 32K

  def localBlockStoreResultHandler(rddId: Int, bm: BlockManager)(
      partitionId: Int, data: Array[Byte]): Any = {
    // put in block manager only if result is large
    if (data.length <= MIN_LOCAL_BLOCK_SIZE) data
    else {
      val blockId = RDDBlockId(rddId, partitionId)
      bm.putBytes(blockId, Utils.newChunkedByteBuffer(Array(ByteBuffer.wrap(
        data))), StorageLevel.MEMORY_AND_DISK_SER, tellMaster = false)
      blockId
    }
  }

  def localBlockStoreDecoder(numFields: Int, bm: BlockManager)(
      block: Any): Iterator[UnsafeRow] = block match {
    case null => Iterator.empty
    case data: Array[Byte] => decodeUnsafeRows(numFields, data, 0, data.length)
    case id: RDDBlockId =>
      val data = Utils.getPartitionData(id, bm)
      // remove the block once a local handle to it has been obtained
      bm.removeBlock(id, tellMaster = false)
      decodeUnsafeRows(numFields, data.array(),
        data.arrayOffset() + data.position(), data.remaining())
  }

  @transient private[sql] lazy val nextExecutionIdMethod = {
    val m = SQLExecution.getClass.getDeclaredMethod("nextExecutionId")
    m.setAccessible(true)
    m
  }

<<<<<<< HEAD

  private[sql] def queryPlanInfo(plan: SparkPlan,
      allLiterals: Array[LiteralValue],
      paramLiterals: IntObjectHashMap[ParamLiteral]): SparkPlanInfo = {
    if (paramLiterals != null && allLiterals.nonEmpty) {
      if (paramLiterals.size() == 0) {
        // paramLiterals = Map.empty
        plan.transformAllExpressions {
          case pl@ParamLiteral(_, _, _p) =>
            paramLiterals.justPut(_p, pl)
            pl
        }
      }
      if (allLiterals.length == paramLiterals.size) {
        allLiterals.foreach(x => {
          val pl = paramLiterals.get(x.position)
          if (pl != null) {
            pl.updateValue(x.value)
          }
        })
      }
    }
    PartitionedPhysicalScan.getSparkPlanInfo(plan)
=======
  @transient private val rdd_partitions_ = {
    val _f = classOf[RDD[_]].getDeclaredField("org$apache$spark$rdd$RDD$$partitions_")
    _f.setAccessible(true)
    UnsafeHolder.getUnsafe.objectFieldOffset(_f)
>>>>>>> bcfe8a67
  }

  private[sql] def queryStringShortForm(queryString: String): String = {
    val trimSize = 100
    if (queryString.length > trimSize) {
      queryString.substring(0, trimSize).concat("...")
    } else queryString
  }

  /**
   * Wrap an action that will execute "queryExecution" to track all Spark jobs
   * in the body so that we can connect them with an execution.
   *
   * Custom method to allow passing in cached SparkPlanInfo and queryExecution string.
   */
  def withNewExecutionId[T](snappySession: SnappySession,
      queryShortForm: String, queryLongForm: String, queryExecutionStr: String,
      queryPlanInfo: SparkPlanInfo, currentExecutionId: Long = -1L,
      planStartTime: Long = -1L, planEndTime: Long = -1L)(body: => T): (T, Long) = {
    val sc = snappySession.sparkContext
    val oldExecutionId = sc.getLocalProperty(SQLExecution.EXECUTION_ID_KEY)
    if (oldExecutionId eq null) {
      // If the execution ID is set in the CDF that means the plan execution has already
      // been done. Use the same execution ID to link this execution to the previous one.
      val executionId = if (currentExecutionId >= 0) currentExecutionId
      else nextExecutionIdMethod.invoke(SQLExecution).asInstanceOf[Long]
      sc.setLocalProperty(SQLExecution.EXECUTION_ID_KEY, executionId.toString)
      val startTime = System.currentTimeMillis()
      var endTime = -1L
      try {
        snappySession.sparkContext.listenerBus.post(SparkListenerSQLExecutionStart(
          executionId, queryShortForm, queryLongForm, queryExecutionStr,
          queryPlanInfo, startTime))
        val result = body
        endTime = System.currentTimeMillis()
        (result, endTime - startTime)
      } catch {
        case se: SparkException =>
          val (isCatalogStale, sqlexception) = staleCatalogError(se)
          if (isCatalogStale) {
            snappySession.sessionCatalog.invalidateAll()
            SnappySession.clearAllCache()
            logInfo("Operation needs to be retried ", se)
            throw sqlexception
          } else {
            throw se
          }
      } finally {
        if (endTime == -1L) endTime = System.currentTimeMillis()
        // the total duration displayed will be completion time provided below
        // minus the start time of either above, or else the start time of
        // original planning submission, so adjust the endTime accordingly
        if (planEndTime != -1L) {
          endTime -= (startTime - planEndTime)
        }
        // add the time of plan execution to the end time.
        snappySession.sparkContext.listenerBus.post(SparkListenerSQLExecutionEnd(
          executionId, endTime))

        sc.setLocalProperty(SQLExecution.EXECUTION_ID_KEY, null)
      }
    } else {
      // Don't support nested `withNewExecutionId`.
      throw new IllegalArgumentException(
        s"${SQLExecution.EXECUTION_ID_KEY} is already set")
    }
  }

  private def staleCatalogError(se: SparkException): (Boolean, SQLException) = {
    var cause = se.getCause
    while (cause != null) {
      cause match {
        case sqle: SQLException
          if SQLState.SNAPPY_RELATION_DESTROY_VERSION_MISMATCH.equals(sqle.getSQLState) =>
          return (true, sqle)
        case _ =>
          cause = cause.getCause
      }
    }
    (false, null)
  }

  /**
   * Decode the byte arrays back to UnsafeRows and put them into buffer.
   */
  def decodeUnsafeRows(numFields: Int,
      data: Array[Byte], offset: Int, dataLen: Int): Iterator[UnsafeRow] = {
    if (dataLen == 0) return Iterator.empty

    val codec = CompressionCodec.createCodec(SparkEnv.get.conf)
    val input = new ByteArrayDataInput
    input.initialize(data, offset, dataLen, null)
    val dataLimit = offset + dataLen
    var decompressedLen = input.readInt()
    var inputLen = input.readInt()
    val inputPosition = input.position()
    val bufferInput = new Input(CompressionUtils.codecDecompress(codec, data,
      inputPosition, inputLen, decompressedLen))
    input.setPosition(inputPosition + inputLen)

    new Iterator[UnsafeRow] {
      private var sizeOfNextRow = bufferInput.readInt(true)

      override def hasNext: Boolean = sizeOfNextRow >= 0

      override def next(): UnsafeRow = {
        val row = new UnsafeRow(numFields)
        val position = bufferInput.position()
        row.pointTo(bufferInput.getBuffer,
          position + Platform.BYTE_ARRAY_OFFSET, sizeOfNextRow)
        val newPosition = position + sizeOfNextRow

        sizeOfNextRow = if (newPosition < decompressedLen) {
          bufferInput.setPosition(newPosition)
          bufferInput.readInt(true)
        } else if (input.position() < dataLimit) {
          decompressedLen = input.readInt()
          inputLen = input.readInt()
          val inputPosition = input.position()
          bufferInput.setBuffer(CompressionUtils.codecDecompress(codec, data,
            inputPosition, inputLen, decompressedLen))
          input.setPosition(inputPosition + inputLen)
          bufferInput.readInt(true)
        } else -1
        row
      }
    }
  }

  private def takeRows[U, R](n: Int, results: Array[(R, Int)],
      processPartition: (TaskContext, Iterator[InternalRow]) => (U, Int),
      resultHandler: (Int, U) => R,
      decodeResult: R => Iterator[InternalRow]): Iterator[R] = {
    val takeResults = new ArrayBuffer[R](n)
    var numRows = 0
    results.indices.foreach { index =>
      val r = results(index)
      if ((r ne null) && r._1 != null) {
        if (numRows + r._2 <= n) {
          takeResults += r._1
          numRows += r._2
        } else {
          // need to split this partition result to take only remaining rows
          val decoded = decodeResult(r._1).take(n - numRows)
          // encode back and add
          takeResults += resultHandler(index,
            processPartition(TaskContext.get(), decoded)._1)
          return takeResults.iterator
        }
      }
    }
    takeResults.iterator
  }

  /**
   * Runs this query returning the first `n` rows as an array.
   *
   * This is modeled after RDD.take but never runs any job locally on the driver.
   */
  private[sql] def executeTake[U: ClassTag, R](rdd: RDD[InternalRow], n: Int,
      processPartition: (TaskContext, Iterator[InternalRow]) => (U, Int),
      resultHandler: (Int, U) => R, decodeResult: R => Iterator[InternalRow],
      schema: StructType, session: SnappySession): Iterator[R] = {
    if (n == 0) {
      return Iterator.empty
    }

    val takeRDD = if (n > 0) rdd.mapPartitionsInternal(_.take(n)) else rdd
    var numResults = 0
    val totalParts = takeRDD.partitions.length
    var partsScanned = 0
    val results = new Array[(R, Int)](totalParts)
    while (numResults < n && partsScanned < totalParts) {
      // The number of partitions to try in this iteration. It is ok for this
      // number to be greater than totalParts because we actually cap it at
      // totalParts in runJob.
      var numPartsToTry = 1L
      if (partsScanned > 0) {
        // If we didn't find any rows after the previous iteration, quadruple and retry.
        // Otherwise, interpolate the number of partitions we need to try, but overestimate
        // it by 50%. We also cap the estimation in the end.
        val limitScaleUpFactor = Math.max(session.sessionState.conf.limitScaleUpFactor, 2)
        if (numResults == 0) {
          numPartsToTry = partsScanned * limitScaleUpFactor
        } else {
          // the left side of max is >=1 whenever partsScanned >= 2
          numPartsToTry = Math.max((1.5 * n * partsScanned / numResults).toInt - partsScanned, 1)
          numPartsToTry = Math.min(numPartsToTry, partsScanned * limitScaleUpFactor)
        }
      }
      // guard against negative num of partitions
      numPartsToTry = math.max(0, numPartsToTry)

      val p = partsScanned.until(math.min(partsScanned + numPartsToTry,
        totalParts).toInt)
      val sc = session.sparkContext
      sc.runJob(takeRDD, processPartition, p, (index: Int, r: (U, Int)) => {
        results(partsScanned + index) = (resultHandler(index, r._1), r._2)
        numResults += r._2
      })

      partsScanned += p.size
    }

    if (numResults > n) {
      takeRows(n, results, processPartition, resultHandler, decodeResult)
    } else {
      results.iterator collect {
        case r if (r ne null) && r._1 != null => r._1
      }
    }
  }

  override def toString(): String =
    s"CachedDataFrame: Iterator[InternalRow] => Array[Byte]"
}

/**
 * Encapsulates result of a partition having data and number of rows.
 *
 * Note: this uses an optimized external serializer for PooledKryoSerializer
 * so any changes to this class need to be reflected in the serializer.
 */
class PartitionResult(_data: Array[Byte], _numRows: Int)
    extends Tuple2[Array[Byte], Int](_data, _numRows) with Serializable<|MERGE_RESOLUTION|>--- conflicted
+++ resolved
@@ -20,10 +20,7 @@
 import java.sql.SQLException
 
 import scala.annotation.tailrec
-<<<<<<< HEAD
-=======
 import scala.collection.JavaConverters._
->>>>>>> bcfe8a67
 import scala.collection.mutable.ArrayBuffer
 import scala.concurrent.ExecutionContext.Implicits.global
 import scala.concurrent.duration.Duration
@@ -58,48 +55,6 @@
 import org.apache.spark.unsafe.Platform
 import org.apache.spark.util.CallSite
 
-<<<<<<< HEAD
-class CachedDataFrame(session: SparkSession, queryExecution: QueryExecution,
-    encoder: Encoder[Row], var queryString: String,
-    cachedRDD: RDD[InternalRow], shuffleDependencies: Array[Int],
-    val rddId: Int, val hasLocalCollectProcessing: Boolean,
-    val allLiterals: Array[LiteralValue] = Array.empty,
-    val queryHints: java.util.Map[String, String] = java.util.Collections.emptyMap(),
-    var planProcessingTime: Long = 0,
-    var currentExecutionId: Option[Long] = None)
-    extends Dataset[Row](session, queryExecution, encoder) with Logging {
-
-  // scalastyle:off
-  def this(ds: Dataset[Row], queryString: String,
-      cachedRDD: RDD[InternalRow], shuffleDependencies: Array[Int],
-      rddId: Int, hasLocalCollectProcessing: Boolean,
-      allLiterals: Array[LiteralValue],
-      queryHints: java.util.Map[String, String],
-      planProcessingTime: Long, currentExecutionId: Option[Long]) = {
-    // scalastyle:on
-    this(ds.sparkSession, ds.queryExecution, ds.exprEnc, queryString, cachedRDD,
-      shuffleDependencies, rddId, hasLocalCollectProcessing, allLiterals,
-      queryHints, planProcessingTime, currentExecutionId)
-  }
-
-  private var lastExecRDD: RDD[InternalRow] = cachedRDD
-
-  private def getExecRDD: RDD[InternalRow] = if (cachedRDD ne null) cachedRDD else {
-    if (lastExecRDD ne null) lastExecRDD
-    else {
-      val rdd = queryExecution.executedPlan.execute()
-      lastExecRDD = rdd
-      rdd
-    }
-  }
-
-  /**
-   * Return true if [[collectWithHandler]] supports partition-wise separate
-   * result handling by default, else result handler is invoked for a
-   * single partition result.
-   */
-  def hasPartitionWiseHandling: Boolean = cachedRDD ne null
-=======
 class CachedDataFrame(snappySession: SnappySession, queryExecution: QueryExecution,
     private[sql] val queryExecutionString: String,
     private[sql] val queryPlanInfo: SparkPlanInfo,
@@ -131,7 +86,6 @@
 
   private def isLowLatencyQuery: Boolean =
     isCached && cachedRDD.getNumPartitions <= 2 /* some small number */
->>>>>>> bcfe8a67
 
   @transient
   private var _rowConverter: UnsafeProjection = _
@@ -145,13 +99,8 @@
     }
   }
 
-<<<<<<< HEAD
-  private lazy val isLowLatencyQuery: Boolean =
-    getExecRDD.getNumPartitions <= 2 /* some small number */
-=======
   private[sql] var paramLiterals: Array[ParamLiteral] = _
   private[sql] var paramsId: Int = _
->>>>>>> bcfe8a67
 
   @transient
   private[sql] var currentLiterals: Array[ParamLiteral] = _
@@ -181,16 +130,6 @@
     }
   }
 
-<<<<<<< HEAD
-  private[sql] def reset(): Unit = {
-    if (lastExecRDD ne null) clearPartitions(Seq(lastExecRDD))
-    lastExecRDD = cachedRDD
-  }
-  private lazy val rdd_partitions_ = {
-    val _f = classOf[RDD[_]].getDeclaredField("org$apache$spark$rdd$RDD$$partitions_")
-    _f.setAccessible(true)
-    UnsafeHolder.getUnsafe.objectFieldOffset(_f)
-=======
   private[sql] def waitForPendingShuffleCleanups(): Unit = {
     val numShuffles = shuffleCleanups.length
     if (numShuffles > 0) {
@@ -204,7 +143,6 @@
         i += 1
       }
     }
->>>>>>> bcfe8a67
   }
 
   private[sql] def duplicate(): CachedDataFrame = {
@@ -394,19 +332,9 @@
       executedPlan match {
         case plan: CollectLimitExec =>
           CachedDataFrame.executeTake(getExecRDD, plan.limit, processPartition,
-<<<<<<< HEAD
-            resultHandler, decodeResult, schema, sparkSession)
-        /* TODO: SW: optimize this case too
-        case plan: TakeOrderedAndProjectExec =>
-          CachedDataFrame.executeCollect(plan,
-            cachedRDD.asInstanceOf[RDD[InternalRow]])
-        */
-=======
             resultHandler, decodeResult, schema, snappySession)
->>>>>>> bcfe8a67
 
         case plan: CollectAggregateExec =>
-          lastExecRDD = plan.childRDD
           if (skipLocalCollectProcessing) {
             // special case where caller will do processing of the blocks
             // (returns a AggregatePartialDataIterator)
@@ -434,15 +362,11 @@
           }
 
         case _ =>
-          val rdd = getExecRDD
           if (skipUnpartitionedDataProcessing) {
             // no processing required
             executeCollect().iterator.asInstanceOf[Iterator[R]]
           } else {
-<<<<<<< HEAD
-=======
             val rdd = getExecRDD
->>>>>>> bcfe8a67
             val numPartitions = rdd.getNumPartitions
             val results = new Array[R](numPartitions)
             sc.runJob(rdd, processPartition, 0 until numPartitions,
@@ -616,42 +540,16 @@
         data.arrayOffset() + data.position(), data.remaining())
   }
 
-  @transient private[sql] lazy val nextExecutionIdMethod = {
+  @transient private[sql] val nextExecutionIdMethod = {
     val m = SQLExecution.getClass.getDeclaredMethod("nextExecutionId")
     m.setAccessible(true)
     m
   }
 
-<<<<<<< HEAD
-
-  private[sql] def queryPlanInfo(plan: SparkPlan,
-      allLiterals: Array[LiteralValue],
-      paramLiterals: IntObjectHashMap[ParamLiteral]): SparkPlanInfo = {
-    if (paramLiterals != null && allLiterals.nonEmpty) {
-      if (paramLiterals.size() == 0) {
-        // paramLiterals = Map.empty
-        plan.transformAllExpressions {
-          case pl@ParamLiteral(_, _, _p) =>
-            paramLiterals.justPut(_p, pl)
-            pl
-        }
-      }
-      if (allLiterals.length == paramLiterals.size) {
-        allLiterals.foreach(x => {
-          val pl = paramLiterals.get(x.position)
-          if (pl != null) {
-            pl.updateValue(x.value)
-          }
-        })
-      }
-    }
-    PartitionedPhysicalScan.getSparkPlanInfo(plan)
-=======
   @transient private val rdd_partitions_ = {
     val _f = classOf[RDD[_]].getDeclaredField("org$apache$spark$rdd$RDD$$partitions_")
     _f.setAccessible(true)
     UnsafeHolder.getUnsafe.objectFieldOffset(_f)
->>>>>>> bcfe8a67
   }
 
   private[sql] def queryStringShortForm(queryString: String): String = {
