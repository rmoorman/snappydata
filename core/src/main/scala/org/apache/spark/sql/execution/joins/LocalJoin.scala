--- conflicted
+++ resolved
@@ -64,11 +64,7 @@
   @transient private var keyIsUniqueTerm: String = _
   @transient private var numRowsTerm: String = _
 
-<<<<<<< HEAD
-  override private[sql] lazy val metrics = Map(
-=======
   override lazy val metrics = Map(
->>>>>>> 29a533c4
     "numOutputRows" -> SQLMetrics.createMetric(sparkContext, "number of output rows"),
     "buildDataSize" -> SQLMetrics.createSizeMetric(sparkContext, "data size of build side"),
     "buildTime" -> SQLMetrics.createTimingMetric(sparkContext, "time to build hash map"))
@@ -154,23 +150,12 @@
     val rowIterator = ctx.freshName("rowIterator")
     // find the underlying RowTableScan and set it up to use its RDD's direct
     // iterator for best performance
-<<<<<<< HEAD
-    val rdd = buildPlan.find {
-      case scan: RowTableScan if scan.numBuckets == 1 =>
-        scan.input = rowIterator
-        true
-      case _ => false
-    }.map(_.asInstanceOf[RowTableScan].dataRDD).getOrElse(
-      throw new IllegalStateException(
-        s"Failed to find replicated table for LocalJoin in $buildPlan"))
-=======
     val rowTableScan = buildPlan.collectFirst {
       case scan: RowTableScan if scan.numBuckets == 1 =>
         scan.input = rowIterator; scan
     }.getOrElse(throw new IllegalStateException(
       s"Failed to find replicated table for LocalJoin in $buildPlan"))
     val rdd = rowTableScan.dataRDD
->>>>>>> 29a533c4
     assert(rdd.getNumPartitions == 1)
     val rowTableRDD = ctx.addReferenceObj("rowTableRDD", rdd)
     val rowTablePart = ctx.addReferenceObj("singlePartition", rdd.partitions(0))
@@ -184,18 +169,6 @@
     // and get map access methods
     val session = sqlContext.sparkSession.asInstanceOf[SnappySession]
     mapAccessor = ObjectHashMapAccessor(session, ctx, "LocalMap",
-<<<<<<< HEAD
-      buildSideKeys, hashMapTerm, mapDataTerm, maskTerm, multiMap = true,
-      buildPlan.schema, this, this.parent, buildPlan.output, buildPlan)
-
-    val entryClass = mapAccessor.getClassName
-    val numKeyColumns = buildSideKeys.length
-    ctx.addNewFunction(createMap,
-      s"""
-        private void $createMap() throws java.io.IOException {
-          final org.apache.spark.TaskContext context =
-            org.apache.spark.TaskContext.get();
-=======
       buildSideKeys, buildPlan.output, hashMapTerm, mapDataTerm, maskTerm,
       multiMap = true, this, this.parent, buildPlan)
 
@@ -207,19 +180,11 @@
     ctx.addNewFunction(createMap,
       s"""
         private void $createMap() throws java.io.IOException {
->>>>>>> 29a533c4
           $hashMapTerm = new $hashSetClassName(128, 0.6, $numKeyColumns,
             scala.reflect.ClassTag$$.MODULE$$.apply($entryClass.class));
           int $maskTerm = $hashMapTerm.mask();
           $entryClass[] $mapDataTerm = ($entryClass[])$hashMapTerm.data();
 
-<<<<<<< HEAD
-          final scala.collection.Iterator $rowIterator = $rowTableRDD.iterator(
-            $rowTablePart, context);
-          ${buildPlan.asInstanceOf[CodegenSupport].produce(ctx, mapAccessor)}
-        }
-       """)
-=======
           ${buildPlan.asInstanceOf[CodegenSupport].produce(ctx, mapAccessor)}
         }
        """)
@@ -232,7 +197,6 @@
       classOf[CodegenSupport])
     parentSetter.setAccessible(true)
     parentSetter.invoke(buildPlan, null)
->>>>>>> 29a533c4
 
     // The child could change `copyResult` to true, but we had already
     // consumed all the rows, so `copyResult` should be reset to `false`.
@@ -304,13 +268,6 @@
       input: Seq[ExprCode]): String = {
     // variable that holds if relation is unique to optimize iteration
     val entryVar = ctx.freshName("entry")
-<<<<<<< HEAD
-    val (keyVars, valueVars, valueInit) = mapAccessor.getMultiMapVars(
-      entryVar, joinType)
-    val buildVars = keyVars ++ valueVars
-    val (checkCondition, buildInit) = getJoinCondition(ctx, input,
-      buildVars, valueInit)
-=======
     val localValueVar = ctx.freshName("value")
     val checkNullObj = joinType match {
       case LeftOuter | RightOuter | FullOuter => true
@@ -322,7 +279,6 @@
     val buildKeyVars = keyValueVars.take(buildSideKeys.length)
     val buildVars = keyValueVars.drop(buildSideKeys.length)
     val checkCondition = getJoinCondition(ctx, input, buildVars)
->>>>>>> 29a533c4
 
     ctx.INPUT_ROW = null
     ctx.currentVars = input
@@ -333,16 +289,10 @@
           streamSideKeys.map(BindReferences.bindReference(_, left.output)))
     }
     val streamKeyVars = ctx.generateExpressions(streamKeys)
-<<<<<<< HEAD
-    mapAccessor.generateMapLookup(entryVar, keyIsUniqueTerm, numRowsTerm,
-      buildInit, checkCondition, streamSideKeys, streamKeyVars, buildVars,
-      input, resultVars, joinType)
-=======
     mapAccessor.generateMapLookup(entryVar, localValueVar, keyIsUniqueTerm,
       numRowsTerm, nullMaskVars, initCode, checkCondition,
       streamSideKeys, streamKeyVars, buildKeyVars, buildVars, input,
       resultVars, joinType)
->>>>>>> 29a533c4
   }
 
   /**
@@ -427,13 +377,8 @@
    * This is used in Inner joins.
    */
   private def getJoinCondition(ctx: CodegenContext,
-<<<<<<< HEAD
-      input: Seq[ExprCode], buildVars: Seq[ExprCode],
-      buildInit: String): (Option[ExprCode], String) = condition match {
-=======
       input: Seq[ExprCode],
       buildVars: Seq[ExprCode]): Option[ExprCode] = condition match {
->>>>>>> 29a533c4
     case Some(expr) =>
       // evaluate the variables from build side that used by condition
       val eval = evaluateRequiredVariables(buildPlan.output, buildVars,
@@ -442,21 +387,12 @@
       ctx.currentVars = input ++ buildVars
       val ev = BindReferences.bindReference(expr,
         streamedPlan.output ++ buildPlan.output).genCode(ctx)
-<<<<<<< HEAD
-      (Some(ev.copy(code =
-          s"""
-            $buildInit$eval
-            ${ev.code}
-          """)), "")
-    case None => (None, buildInit)
-=======
       Some(ev.copy(code =
           s"""
             $eval
             ${ev.code}
           """))
     case None => None
->>>>>>> 29a533c4
   }
 
   /**
