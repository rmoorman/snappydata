/*
 * Copyright (c) 2017 SnappyData, Inc. All rights reserved.
 *
 * Licensed under the Apache License, Version 2.0 (the "License"); you
 * may not use this file except in compliance with the License. You
 * may obtain a copy of the License at
 *
 * http://www.apache.org/licenses/LICENSE-2.0
 *
 * Unless required by applicable law or agreed to in writing, software
 * distributed under the License is distributed on an "AS IS" BASIS,
 * WITHOUT WARRANTIES OR CONDITIONS OF ANY KIND, either express or
 * implied. See the License for the specific language governing
 * permissions and limitations under the License. See accompanying
 * LICENSE file.
 */
package org.apache.spark.sql.execution.columnar.impl

import java.nio.ByteBuffer
import java.sql.{Connection, PreparedStatement, ResultSet, Statement}
import java.util.Collections

import scala.annotation.meta.param
import scala.collection.mutable.ArrayBuffer
import scala.util.Random
import scala.util.control.NonFatal

import com.esotericsoftware.kryo.io.{Input, Output}
import com.esotericsoftware.kryo.{Kryo, KryoSerializable}
import com.gemstone.gemfire.cache.IsolationLevel
import com.gemstone.gemfire.internal.cache.{BucketRegion, CachePerfStats, GemFireCacheImpl, LocalRegion, PartitionedRegion, TXManagerImpl}
import com.gemstone.gemfire.internal.shared.SystemProperties
import com.gemstone.gemfire.internal.shared.unsafe.UnsafeHolder
import com.pivotal.gemfirexd.internal.engine.Misc
import com.pivotal.gemfirexd.internal.engine.ddl.catalog.GfxdSystemProcedures
import com.pivotal.gemfirexd.internal.iapi.services.context.ContextService
import com.pivotal.gemfirexd.internal.impl.jdbc.{EmbedConnection, EmbedConnectionContext}
import io.snappydata.impl.SmartConnectorRDDHelper
import io.snappydata.thrift.StatementAttrs
import io.snappydata.thrift.internal.{ClientBlob, ClientPreparedStatement, ClientStatement}

import org.apache.spark.rdd.RDD
import org.apache.spark.serializer.{ConnectionPropertiesSerializer, KryoSerializerPool, StructTypeSerializer}
import org.apache.spark.sql.catalyst.InternalRow
import org.apache.spark.sql.catalyst.expressions.Expression
import org.apache.spark.sql.collection._
import org.apache.spark.sql.execution.columnar._
import org.apache.spark.sql.execution.columnar.encoding.ColumnDeleteDelta
import org.apache.spark.sql.execution.row.{ResultSetTraversal, RowFormatScanRDD, RowInsertExec}
import org.apache.spark.sql.execution.sources.StoreDataSourceStrategy.translateToFilter
import org.apache.spark.sql.execution.{BufferedRowIterator, ConnectionPool, RDDKryo, WholeStageCodegenExec}
import org.apache.spark.sql.hive.ConnectorCatalog
import org.apache.spark.sql.sources.ConnectionProperties
import org.apache.spark.sql.sources.JdbcExtendedUtils.quotedName
import org.apache.spark.sql.store.{CodeGeneration, StoreUtils}
import org.apache.spark.sql.types.StructType
import org.apache.spark.sql.{SnappyContext, SnappySession, SparkSession, ThinClientConnectorMode}
import org.apache.spark.util.TaskCompletionListener
import org.apache.spark.{Partition, TaskContext}

/**
 * Column Store implementation for GemFireXD.
 */
class JDBCSourceAsColumnarStore(private var _connProperties: ConnectionProperties,
    var numPartitions: Int, private var _tableName: String, var schema: StructType)
    extends ExternalStore with KryoSerializable {

  self =>

  override final def tableName: String = _tableName

  override final def connProperties: ConnectionProperties = _connProperties

  private lazy val connectionType = ExternalStoreUtils.getConnectionType(
    connProperties.dialect)

  override def write(kryo: Kryo, output: Output): Unit = {
    ConnectionPropertiesSerializer.write(kryo, output, _connProperties)
    output.writeInt(numPartitions)
    output.writeString(_tableName)
    StructTypeSerializer.write(kryo, output, schema)
  }

  override def read(kryo: Kryo, input: Input): Unit = {
    _connProperties = ConnectionPropertiesSerializer.read(kryo, input)
    numPartitions = input.readInt()
    _tableName = input.readString()
    schema = StructTypeSerializer.read(kryo, input, c = null)
  }

  override def storeColumnBatch(columnTableName: String, batch: ColumnBatch,
      partitionId: Int, batchId: Long, maxDeltaRows: Int,
      compressionCodecId: Int, conn: Option[Connection]): Unit = {
    if (partitionId >= 0) {
      doInsertOrPut(columnTableName, batch, batchId, partitionId, maxDeltaRows,
        compressionCodecId, conn)
    } else {
      val (bucketId, br, batchSize) = getPartitionID(columnTableName,
        () => batch.buffers.foldLeft(0L)(_ + _.capacity()))
      try {
        doInsertOrPut(columnTableName, batch, batchId, bucketId, maxDeltaRows,
          compressionCodecId, conn)
      } finally br match {
        case None =>
        case Some(bucket) => bucket.updateInProgressSize(-batchSize)
      }
    }
  }

  // begin should decide the connection which will be used by insert/commit/rollback
  def beginTx(delayRollover: Boolean): Array[_ <: Object] = {
    val conn = self.getConnection(tableName, onExecutor = true)

    assert(!conn.isClosed)
    tryExecute(tableName, closeOnSuccessOrFailure = false, onExecutor = true) {
      (conn: Connection) => {
        connectionType match {
          case ConnectionType.Embedded =>
            val context = TXManagerImpl.currentTXContext()
            if (context == null ||
                (context.getSnapshotTXState == null && context.getTXState == null)) {
              val txMgr = Misc.getGemFireCache.getCacheTransactionManager
              val tx = txMgr.beginTX(TXManagerImpl.getOrCreateTXContext(),
                IsolationLevel.SNAPSHOT, null, null)
              tx.setColumnRolloverDisabled(delayRollover)
              Array(conn, txMgr.getTransactionId.stringFormat())
            } else {
              Array(conn, null)
            }
          case _ =>
            val txId = SmartConnectorRDDHelper.snapshotTxIdForWrite.get
            if (txId == null) {
              logDebug(s"Going to start the transaction on server on conn $conn ")
              val startAndGetSnapshotTXId = conn.prepareCall(s"call sys.START_SNAPSHOT_TXID(?,?)")
              startAndGetSnapshotTXId.setBoolean(1, delayRollover)
              startAndGetSnapshotTXId.registerOutParameter(2, java.sql.Types.VARCHAR)
              startAndGetSnapshotTXId.execute()
              val txid = startAndGetSnapshotTXId.getString(2)
              startAndGetSnapshotTXId.close()
              SmartConnectorRDDHelper.snapshotTxIdForWrite.set(txid)
              logDebug(s"The snapshot tx id is $txid and tablename is $tableName")
              Array(conn, txid)
            } else {
              logDebug(s"Going to use the transaction $txId on server on conn $conn ")
              // it should always be not null.
              if (!txId.isEmpty) {
                val statement = conn.createStatement()
                statement.execute(
                  s"call sys.USE_SNAPSHOT_TXID('$txId')")
              }
              Array(conn, null)
            }
        }
      }
    }(Some(conn))
  }

  def commitTx(txId: String, delayRollover: Boolean, conn: Option[Connection]): Unit = {
    tryExecute(tableName, closeOnSuccessOrFailure = false, onExecutor = true)(conn => {
      var success = false
      try {
        connectionType match {
          case ConnectionType.Embedded =>
            // if rollover was marked as delayed, then do the rollover before commit
            if (delayRollover) {
              GfxdSystemProcedures.flushLocalBuckets(tableName, false)
            }
            Misc.getGemFireCache.getCacheTransactionManager.commit()
          case _ =>
            logDebug(s"Going to commit $txId the transaction on server conn is $conn")
            val ps = conn.prepareStatement(s"call sys.COMMIT_SNAPSHOT_TXID(?,?)")
            ps.setString(1, if (txId ne null) txId else "")
            ps.setString(2, if (delayRollover) tableName else "")
            try {
              ps.executeUpdate()
              logDebug(s"The txid being committed is $txId")
            }
            finally {
              ps.close()
              SmartConnectorRDDHelper.snapshotTxIdForWrite.set(null)
              logDebug(s"Committed $txId the transaction on server ")
            }
        }
        success = true
      } finally {
        try {
          if (!success && !conn.isClosed) {
            handleRollback(conn.rollback)
          }
        } finally {
          conn.close()
        }
      }
    })(conn)
  }


  def rollbackTx(txId: String, conn: Option[Connection]): Unit = {
    // noinspection RedundantDefaultArgument
    tryExecute(tableName, closeOnSuccessOrFailure = true, onExecutor = true) {
      (conn: Connection) => {
        connectionType match {
          case ConnectionType.Embedded =>
            Misc.getGemFireCache.getCacheTransactionManager.rollback()
          case _ =>
            logDebug(s"Going to rollback transaction $txId on server using $conn")
            var ps: PreparedStatement = null
            handleRollback(() => {
              ps = conn.prepareStatement(s"call sys.ROLLBACK_SNAPSHOT_TXID(?)")
              ps.setString(1, if (txId ne null) txId else "")
              ps.executeUpdate()
              logDebug(s"The transaction ID being rolled back is $txId")
            }, () => {
              if (ps ne null) ps.close()
              SmartConnectorRDDHelper.snapshotTxIdForWrite.set(null)
              logDebug(s"Rolled back $txId the transaction on server ")
            })
        }
      }
    }(conn)
  }

  override def storeDelete(columnTableName: String, buffer: ByteBuffer, partitionId: Int,
      batchId: Long, compressionCodecId: Int, conn: Option[Connection]): Unit = {
    val value = new ColumnDeleteDelta(buffer, compressionCodecId, isCompressed = false)
    connectionType match {
      case ConnectionType.Embedded =>
        val region = Misc.getRegionForTable[ColumnFormatKey, ColumnFormatValue](
          columnTableName, true)
        val key = new ColumnFormatKey(batchId, partitionId,
          ColumnFormatEntry.DELETE_MASK_COL_INDEX)

        // check for full batch delete
        if (ColumnDelta.checkBatchDeleted(buffer)) {
          ColumnDelta.deleteBatch(key, region, columnTableName)
          return
        }
        region.put(key, value)

      case _ =>
        tryExecute(columnTableName, closeOnSuccessOrFailure = false,
          onExecutor = true) { connection =>

          // check for full batch delete
          if (ColumnDelta.checkBatchDeleted(buffer)) {
            val deleteStr = s"delete from ${quotedName(columnTableName)} where " +
                "uuid = ? and partitionId = ? and columnIndex = ?"
            val stmt = connection.prepareStatement(deleteStr)
            try {
              def addKeyToBatch(columnIndex: Int): Unit = {
                stmt.setLong(1, batchId)
                stmt.setInt(2, partitionId)
                stmt.setInt(3, columnIndex)
                stmt.addBatch()
              }
              // find the number of columns in the table
              val tableName = this.tableName
              val (schemaName, name) = tableName.indexOf('.') match {
                case -1 => (null, tableName)
                case index => (tableName.substring(0, index), tableName.substring(index + 1))
              }
              val rs = connection.getMetaData.getColumns(null, schemaName, name, "%")
              var numColumns = 0
              while (rs.next()) {
                numColumns += 1
              }
              rs.close()
              // add the stats rows
              addKeyToBatch(ColumnFormatEntry.STATROW_COL_INDEX)
              addKeyToBatch(ColumnFormatEntry.DELTA_STATROW_COL_INDEX)
              // add column values and deltas
              for (columnIndex <- 1 to numColumns) {
                addKeyToBatch(columnIndex)
                for (depth <- 0 until ColumnDelta.MAX_DEPTH) {
                  addKeyToBatch(ColumnDelta.deltaColumnIndex(
                    columnIndex - 1 /* zero based */ , depth))
                }
              }
              // lastly the delete delta row itself
              addKeyToBatch(ColumnFormatEntry.DELETE_MASK_COL_INDEX)
              stmt.executeBatch()
            } finally {
              stmt.close()
            }
            return
          }

          val deleteStr = getRowInsertOrPutStr(columnTableName, isPut = true)
          val stmt = connection.prepareStatement(deleteStr)
          var blob: ClientBlob = null
          try {
            stmt.setLong(1, batchId)
            stmt.setInt(2, partitionId)
            stmt.setInt(3, ColumnFormatEntry.DELETE_MASK_COL_INDEX)
            // wrap ColumnDelete to compress transparently in socket write if required
            blob = new ClientBlob(value)
            stmt.setBlob(4, blob)
            stmt.execute()
          } finally {
            // free the blob
            if (blob != null) {
              try {
                blob.free()
              } catch {
                case NonFatal(_) => // ignore
              }
            }
            stmt.close()
          }
        }(conn)
    }
  }

  def closeConnection(c: Option[Connection]): Unit = {
    c match {
      case Some(conn) if !conn.isClosed =>
        connectionType match {
          case ConnectionType.Embedded =>
            if (!conn.isInstanceOf[EmbedConnection]) {
              conn.commit()
              conn.close()
            }
          case _ =>
            // conn commit removed txState from the conn context.
            conn.commit()
            conn.close()
        }
      case _ => // Do nothing
    }
  }

  /**
   * Insert the base entry and n column entries in Snappy. Insert the base entry
   * in the end to ensure that the partial inserts of a cached batch are ignored
   * during iteration. We are not cleaning up the partial inserts of cached
   * batches for now.
   */
  private def doSnappyInsertOrPut(region: LocalRegion, batch: ColumnBatch,
      batchId: Long, partitionId: Int, maxDeltaRows: Int, compressionCodecId: Int): Unit = {
    val deltaUpdate = batch.deltaIndexes ne null
    val statRowIndex = if (deltaUpdate) ColumnFormatEntry.DELTA_STATROW_COL_INDEX
    else ColumnFormatEntry.STATROW_COL_INDEX
    var index = 1
    try {
      // add key-values pairs for each column (linked map to ensure stats row is last)
      val keyValues = new java.util.LinkedHashMap[ColumnFormatKey, ColumnFormatValue](
        batch.buffers.length + 1)
      batch.buffers.foreach { buffer =>
        val columnIndex = if (deltaUpdate) batch.deltaIndexes(index - 1) else index
        val key = new ColumnFormatKey(batchId, partitionId, columnIndex)
        val value = if (deltaUpdate) {
          new ColumnDelta(buffer, compressionCodecId, isCompressed = false)
        } else new ColumnFormatValue(buffer, compressionCodecId, isCompressed = false)
        keyValues.put(key, value)
        index += 1
      }
      // add the stats row
      val key = new ColumnFormatKey(batchId, partitionId, statRowIndex)
      val allocator = Misc.getGemFireCache.getBufferAllocator
      val statsBuffer = Utils.createStatsBuffer(batch.statsData, allocator)
      val value = if (deltaUpdate) {
        new ColumnDelta(statsBuffer, compressionCodecId, isCompressed = false)
      } else new ColumnFormatValue(statsBuffer, compressionCodecId, isCompressed = false)
      keyValues.put(key, value)

      // do a putAll of the key-value map with create=true
      val startPut = CachePerfStats.getStatTime
      val putAllOp = region.newPutAllOperation(keyValues)
      if (putAllOp ne null) {
        putAllOp.getBaseEvent.setCreate(true)
        region.basicPutAll(keyValues, putAllOp, null)
      }
      region.getCachePerfStats.endPutAll(startPut)
    } catch {
      case NonFatal(e) =>
        // no explicit rollback needs to be done with snapshot
        logInfo(s"Region insert/put failed with exception $e")
        throw e
    }
  }

  /**
   * Insert the base entry and n column entries in Snappy. Insert the base entry
   * in the end to ensure that the partial inserts of a cached batch are ignored
   * during iteration. We are not cleaning up the partial inserts of cached
   * batches for now.
   */
  private def doGFXDInsertOrPut(columnTableName: String, batch: ColumnBatch,
      batchId: Long, partitionId: Int, maxDeltaRows: Int,
      compressionCodecId: Int): (Connection => Unit) = {
    {
      (connection: Connection) => {
        val deltaUpdate = batch.deltaIndexes ne null
        // we are using the same connection on which tx was started.
        val rowInsertStr = getRowInsertOrPutStr(columnTableName, deltaUpdate)
        val stmt = connection.prepareStatement(rowInsertStr)
        val statRowIndex = if (deltaUpdate) ColumnFormatEntry.DELTA_STATROW_COL_INDEX
        else ColumnFormatEntry.STATROW_COL_INDEX
        var index = 1
        var blobs: Array[ClientBlob] = null
        try {
          // add the columns
          blobs = batch.buffers.map(buffer => {
            val columnIndex = if (deltaUpdate) batch.deltaIndexes(index - 1) else index
            stmt.setLong(1, batchId)
            stmt.setInt(2, partitionId)
            stmt.setInt(3, columnIndex)
            // wrap in ColumnFormatValue to compress transparently in socket write if required
            val value = if (deltaUpdate) {
              new ColumnDelta(buffer, compressionCodecId, isCompressed = false)
            } else new ColumnFormatValue(buffer, compressionCodecId, isCompressed = false)
            val blob = new ClientBlob(value)
            stmt.setBlob(4, blob)
            index += 1
            stmt.addBatch()
            blob
          })
          // add the stat row
          stmt.setLong(1, batchId)
          stmt.setInt(2, partitionId)
          stmt.setInt(3, statRowIndex)
          val allocator = GemFireCacheImpl.getCurrentBufferAllocator
          val statsBuffer = Utils.createStatsBuffer(batch.statsData, allocator)
          // wrap in ColumnFormatValue to compress transparently in socket write if required
          val value = if (deltaUpdate) {
            new ColumnDelta(statsBuffer, compressionCodecId, isCompressed = false)
          } else new ColumnFormatValue(statsBuffer, compressionCodecId, isCompressed = false)
          stmt.setBlob(4, new ClientBlob(value))
          stmt.addBatch()

          stmt.executeBatch()
          stmt.close()
        } catch {
          case NonFatal(e) =>
            // no explicit rollback needs to be done with snapshot
            logInfo(s"Connector insert/put failed with exception $e")
            throw e
        } finally {
          // free the blobs
          if (blobs != null) {
            for (blob <- blobs) {
              try {
                blob.free()
              } catch {
                case NonFatal(_) => // ignore
              }
            }
          }
        }
      }
    }
  }

  protected def getRowInsertOrPutStr(tableName: String, isPut: Boolean): String = {
    if (isPut) s"put into ${quotedName(tableName)} values (?, ?, ?, ?)"
    else s"insert into ${quotedName(tableName)} values (?, ?, ?, ?)"
  }

  override def getConnection(id: String, onExecutor: Boolean): Connection = {
    connectionType match {
      case ConnectionType.Embedded =>
        val currentCM = ContextService.getFactory.getCurrentContextManager
        if (currentCM ne null) {
          val conn = EmbedConnectionContext.getEmbedConnection(currentCM)
          if (conn ne null) return conn
        }
      case _ => // get pooled connection
    }

    val connProps = if (onExecutor) connProperties.executorConnProps
    else connProperties.connProps
    ConnectionPool.getPoolConnection(id, connProperties.dialect,
      connProperties.poolProps, connProps, connProperties.hikariCP)
  }

  override def getConnectedExternalStore(table: String,
      onExecutor: Boolean): ConnectedExternalStore =
    new JDBCSourceAsColumnarStore(connProperties, numPartitions, tableName, schema)
        with ConnectedExternalStore {
      @transient protected[this] override val connectedInstance: Connection =
        self.getConnection(table, onExecutor)
    }

  override def getColumnBatchRDD(tableName: String,
      rowBuffer: String,
      projection: Array[Int],
      filters: Array[Expression],
      prunePartitions: => Int,
      session: SparkSession,
      schema: StructType,
      delayRollover: Boolean): RDD[Any] = {
    val snappySession = session.asInstanceOf[SnappySession]
    connectionType match {
      case ConnectionType.Embedded =>
        new ColumnarStorePartitionedRDD(snappySession, tableName, projection,
          (filters eq null) || filters.length == 0, prunePartitions, this)
      case _ =>
        // remove the url property from poolProps since that will be
        // partition-specific
        val poolProps = connProperties.poolProps -
            (if (connProperties.hikariCP) "jdbcUrl" else "url")

        val (parts, embdClusterRelDestroyVersion) =
          SnappyContext.getClusterMode(session.sparkContext) match {
          case ThinClientConnectorMode(_, _) =>
            val catalog = snappySession.sessionCatalog.asInstanceOf[ConnectorCatalog]
            val relInfo = catalog.getCachedRelationInfo(catalog.newQualifiedTableName(rowBuffer))
            (relInfo.partitions, relInfo.embdClusterRelDestroyVersion)
          case m => throw new UnsupportedOperationException(
            s"SnappyData table scan not supported in mode: $m")
        }

        new SmartConnectorColumnRDD(snappySession, tableName, projection, filters,
          ConnectionProperties(connProperties.url,
            connProperties.driver, connProperties.dialect, poolProps,
            connProperties.connProps, connProperties.executorConnProps,
            connProperties.hikariCP),
          schema, this, parts, prunePartitions , embdClusterRelDestroyVersion, delayRollover)
    }
  }

  private def doInsertOrPut(columnTableName: String, batch: ColumnBatch, batchId: Long,
      partitionId: Int, maxDeltaRows: Int, compressionCodecId: Int,
      conn: Option[Connection] = None): Unit = {
    // split the batch and put into row buffer if it is small
    if (maxDeltaRows > 0 && batch.numRows < math.min(maxDeltaRows,
      math.max(maxDeltaRows >>> 1, SystemProperties.SNAPPY_MIN_COLUMN_DELTA_ROWS))) {
      // noinspection RedundantDefaultArgument
      tryExecute(tableName, closeOnSuccessOrFailure = false /* batch.deltaIndexes ne null */ ,
        onExecutor = true)(doRowBufferPut(batch, partitionId))(conn)
    } else {
      connectionType match {
        case ConnectionType.Embedded =>
          val region = Misc.getRegionForTable(columnTableName, true)
              .asInstanceOf[PartitionedRegion]
          // create UUID if not present using the row buffer region because
          // all other callers (ColumnFormatEncoder, BucketRegion) use the same
          val uuid = if (BucketRegion.isValidUUID(batchId)) batchId
          else region.getColocatedWithRegion.newUUID(false)
          doSnappyInsertOrPut(region, batch, uuid, partitionId, maxDeltaRows, compressionCodecId)

        case _ =>
          // noinspection RedundantDefaultArgument
          tryExecute(tableName, closeOnSuccessOrFailure = false /* batch.deltaIndexes ne null */ ,
            onExecutor = true)(doGFXDInsertOrPut(columnTableName, batch, batchId, partitionId,
            maxDeltaRows, compressionCodecId))(conn)
      }
    }
  }

  private def doRowBufferPut(batch: ColumnBatch,
      partitionId: Int): (Connection => Unit) = {
    (connection: Connection) => {
      val gen = CodeGeneration.compileCode(
        tableName + ".COLUMN_TABLE.DECOMPRESS", schema.fields, () => {
          val schemaAttrs = schema.toAttributes
          val tableScan = ColumnTableScan(schemaAttrs, dataRDD = null,
            otherRDDs = Nil, numBuckets = -1,
            partitionColumns = Nil, partitionColumnAliases = Nil,
            baseRelation = null, schema, allFilters = Nil, schemaAttrs,
            caseSensitive = true)
          val insertPlan = RowInsertExec(tableScan, putInto = true,
            Nil, Nil, numBuckets = -1, isPartitioned = false, schema,
            None, onExecutor = true, tableName, connProperties)
          // now generate the code with the help of WholeStageCodegenExec
          // this is only used for local code generation while its RDD
          // semantics and related methods are all ignored
          val (ctx, code) = ExternalStoreUtils.codeGenOnExecutor(
            WholeStageCodegenExec(insertPlan), insertPlan)
          val references = ctx.references
          // also push the index of connection reference at the end which
          // will be used below to update connection before execution
          references += insertPlan.connRef
          (code, references.toArray)
        })
      val refs = gen._2.clone()
      // set the connection object for current execution
      val connectionRef = refs(refs.length - 1).asInstanceOf[Int]
      refs(connectionRef) = connection
      // no harm in passing a references array with extra element at end
      val iter = gen._1.generate(refs).asInstanceOf[BufferedRowIterator]
      // put the single ColumnBatch in the iterator read by generated code
      iter.init(partitionId, Array(Iterator[Any](new ResultSetTraversal(
        conn = null, stmt = null, rs = null, context = null),
        ColumnBatchIterator(batch)).asInstanceOf[Iterator[InternalRow]]))
      // ignore the result which is the update count
      while (iter.hasNext) {
        iter.next()
      }
      // release the batch buffers
      batch.buffers.foreach(UnsafeHolder.releaseIfDirectBuffer)
    }
  }

  private def getInProgressBucketSize(br: BucketRegion, shift: Int): Long =
    (br.getTotalBytes + br.getInProgressSize) >> shift

  // use the same saved connection for all operation
  private def getPartitionID(columnTableName: String,
      getBatchSizeInBytes: () => Long): (Int, Option[BucketRegion], Long) = {
    connectionType match {
      case ConnectionType.Embedded =>
        val region = Misc.getRegionForTable(columnTableName, true).asInstanceOf[LocalRegion]
        region match {
          case pr: PartitionedRegion =>
            pr.synchronized {
              val primaryBuckets = pr.getDataStore.getAllLocalPrimaryBucketRegions
              // if no local primary bucket, then select a random bucket
              if (primaryBuckets.isEmpty) {
                (Random.nextInt(pr.getTotalNumberOfBuckets), None, 0L)
              } else {
                // select the bucket with smallest size at this point
                val iterator = primaryBuckets.iterator()
                // for heap buffer, round off to nearest 8k to avoid tiny
                // size changes from effecting the minimum selection else
                // round off to 32 for off-heap where memory bytes has only
                // the entry+key overhead (but overflow bytes have data too)
                val shift = if (GemFireCacheImpl.hasNewOffHeap) 5 else 13
                assert(iterator.hasNext)
                var smallestBucket = iterator.next()
                var minBucketSize = getInProgressBucketSize(smallestBucket, shift)
                while (iterator.hasNext) {
                  val bucket = iterator.next()
                  val bucketSize = getInProgressBucketSize(bucket, shift)
                  if (bucketSize < minBucketSize ||
                      (bucketSize == minBucketSize && Random.nextBoolean())) {
                    smallestBucket = bucket
                    minBucketSize = bucketSize
                  }
                }
                val batchSize = getBatchSizeInBytes()
                // update the in-progress size of the chosen bucket
                smallestBucket.updateInProgressSize(batchSize)
                (smallestBucket.getId, Some(smallestBucket), batchSize)
              }
            }
          case _ => (-1, None, 0L)
        }
      // TODO: SW: for split mode, get connection to one of the
      // local servers and a bucket ID for only one of those
      case _ => (Random.nextInt(numPartitions), None, 0L)
    }
  }
}


final class ColumnarStorePartitionedRDD(
    @transient private val session: SnappySession,
    private var tableName: String,
    private var projection: Array[Int],
    private var fullScan: Boolean,
    @(transient @param) partitionPruner: => Int,
    @transient private val store: JDBCSourceAsColumnarStore)
    extends RDDKryo[Any](session.sparkContext, Nil) with KryoSerializable {

  private[this] var allPartitions: Array[Partition] = _
  private val evaluatePartitions: () => Array[Partition] = () => {
    val region = Misc.getRegionForTable(tableName, true)
    partitionPruner match {
      case -1 if allPartitions != null =>
        allPartitions
      case -1 =>
        allPartitions = session.sessionState.getTablePartitions(
          region.asInstanceOf[PartitionedRegion])
        allPartitions
      case bucketId: Int =>
        if (!session.partitionPruning) {
          allPartitions = session.sessionState.getTablePartitions(
            region.asInstanceOf[PartitionedRegion])
          allPartitions
        } else {
          val pr = region.asInstanceOf[PartitionedRegion]
          val distMembers = StoreUtils.getBucketOwnersForRead(bucketId, pr)
          val prefNodes = new ArrayBuffer[String](2)
          distMembers.foreach(m => SnappyContext.getBlockId(m.canonicalString()) match {
            case Some(b) => prefNodes += Utils.getHostExecutorId(b.blockId)
            case _ =>
          })
          Array(new MultiBucketExecutorPartition(0, ArrayBuffer(bucketId),
            pr.getTotalNumberOfBuckets, prefNodes))
        }
    }
  }

  override def compute(part: Partition, context: TaskContext): Iterator[Any] = {

    Option(context).foreach(_.addTaskCompletionListener(_ => {
      val tx = TXManagerImpl.getCurrentSnapshotTXState
      if (tx != null /* && !(tx.asInstanceOf[TXStateProxy]).isClosed() */ ) {
        val cache = Misc.getGemFireCacheNoThrow
        if (cache ne null) {
          val txMgr = cache.getCacheTransactionManager
          txMgr.masqueradeAs(tx)
          txMgr.commit()
        }
      }
    }))

    // TODO: maybe we can start tx here
    // We can start different tx in each executor for first phase,
    // till global snapshot is available.
    // check if the tx is already running.
    // val txMgr = GemFireCacheImpl.getExisting.getCacheTransactionManager
    // txMgr.begin()
    // who will call commit.
    // val txId = txMgr.getTransactionId
    val bucketIds = part match {
      case p: MultiBucketExecutorPartition => p.buckets
      case _ => Collections.singleton(Int.box(part.index))
    }
    // val container = GemFireXDUtils.getGemFireContainer(tableName, true)
    // ColumnBatchIterator(container, bucketIds)
    val r = Misc.getRegionForTable(tableName, true).asInstanceOf[LocalRegion]
    ColumnBatchIterator(r, bucketIds, projection, fullScan, context)
  }

  override def getPreferredLocations(split: Partition): Seq[String] = {
    split.asInstanceOf[MultiBucketExecutorPartition].hostExecutorIds
  }

  override protected def getPartitions: Array[Partition] = {
    evaluatePartitions()
  }

  def getPartitionEvaluator: () => Array[Partition] = evaluatePartitions

  override def write(kryo: Kryo, output: Output): Unit = {
    super.write(kryo, output)
    output.writeString(tableName)
    output.writeInt(projection.length)
    output.writeInts(projection)
    output.writeBoolean(fullScan)
  }

  override def read(kryo: Kryo, input: Input): Unit = {
    super.read(kryo, input)
    tableName = input.readString()
    val numProjections = input.readInt
    projection = input.readInts(numProjections)
    fullScan = input.readBoolean()
  }
}

final class SmartConnectorColumnRDD(
    @transient private val session: SnappySession,
    private var tableName: String,
    private var projection: Array[Int],
    @transient private val filters: Array[Expression],
    private var connProperties: ConnectionProperties,
    private var schema: StructType,
    @transient private val store: ExternalStore,
    @transient private val allParts: Array[Partition],
    @(transient @param) partitionPruner: => Int,
    private var relDestroyVersion: Int,
    private var delayRollover: Boolean)
    extends RDDKryo[Any](session.sparkContext, Nil) with KryoSerializable {

  private var serializedFilters: Array[Byte] = _

  override def compute(split: Partition,
      context: TaskContext): Iterator[ByteBuffer] = {
    val helper = new SmartConnectorRDDHelper
    val part = split.asInstanceOf[SmartExecutorBucketPartition]
    val conn: Connection = helper.getConnection(connProperties, part)
    logDebug(s"Scan for $tableName, Partition index = ${part.index}, bucketId = ${part.bucketId}")
    val partitionId = part.bucketId
    // fetch all the column blobs pushing down the filters
    val (statement, rs, txId) = helper.prepareScan(conn, tableName, projection,
      serializedFilters, part, relDestroyVersion)
    val itr = new ColumnBatchIteratorOnRS(conn, projection, statement, rs,
      context, partitionId)

    if (context ne null) {
      context.addTaskCompletionListener { _ =>
        logDebug(s"The txid going to be committed is $txId " + tableName)

        // if ((txId ne null) && !txId.equals("null")) {
        val ps = conn.prepareStatement(s"call sys.COMMIT_SNAPSHOT_TXID(?,?)")
        ps.setString(1, if (txId ne null) txId else "")
        ps.setString(2, if (delayRollover) tableName else "")
        ps.executeUpdate()
        logDebug(s"The txid being committed is $txId")
        ps.close()
        SmartConnectorRDDHelper.snapshotTxIdForRead.set(null)
        logDebug(s"closed connection for task from listener $partitionId")
        try {
          conn.close()
          logDebug("closed connection for task " + context.partitionId())
        } catch {
          case NonFatal(e) => logWarning("Exception closing connection", e)
        }
        // }
      }
    }
    itr
  }

  private def serializeFilters(filters: Array[Expression]): Array[Byte] = {
    // serialize the filters
    if ((filters ne null) && filters.length > 0) {
      // ship as source Filters which is public API for multiple version compatibility
      val srcFilters = filters.flatMap(translateToFilter)
      if (srcFilters.length > 0) {
        KryoSerializerPool.serialize((kryo, out) => kryo.writeObject(out, srcFilters))
      } else null
    } else null
  }

  override def getPreferredLocations(split: Partition): Seq[String] = {
    split.asInstanceOf[SmartExecutorBucketPartition].hostList.map(_._1)
  }

  def getPartitionEvaluator: () => Array[Partition] = () => partitionPruner match {
    case -1 => allParts
    case bucketId =>
      val part = allParts(bucketId).asInstanceOf[SmartExecutorBucketPartition]
      Array(new SmartExecutorBucketPartition(0, bucketId, part.hostList))
  }

  override def getPartitions: Array[Partition] = {
    // evaluate the filters at this point since they can change in every execution
    // (updated values in ParamLiteral will take care of updating filters)
    serializedFilters = serializeFilters(filters)
    val parts = getPartitionEvaluator()
    logDebug(s"$toString.getPartitions: $tableName partitions ${parts.mkString("; ")}")
    parts
  }

  override def write(kryo: Kryo, output: Output): Unit = {
    super.write(kryo, output)

    output.writeString(tableName)
    output.writeVarInt(projection.length, true)
<<<<<<< HEAD
    for (column <- projection) {
      output.writeVarInt(column, true)
    }
=======
    output.writeInts(projection, true)
>>>>>>> bcfe8a67
    val filterLen = if (serializedFilters ne null) serializedFilters.length else 0
    output.writeVarInt(filterLen, true)
    if (filterLen > 0) {
      output.writeBytes(serializedFilters, 0, filterLen)
    }
    ConnectionPropertiesSerializer.write(kryo, output, connProperties)
    StructTypeSerializer.write(kryo, output, schema)
    output.writeVarInt(relDestroyVersion, false)
    output.writeBoolean(delayRollover)
  }

  override def read(kryo: Kryo, input: Input): Unit = {
    super.read(kryo, input)

    tableName = input.readString()
    val numColumns = input.readVarInt(true)
<<<<<<< HEAD
    projection = Array.fill(numColumns)(input.readVarInt(true))
=======
    projection = input.readInts(numColumns, true)
>>>>>>> bcfe8a67
    val filterLen = input.readVarInt(true)
    serializedFilters = if (filterLen > 0) input.readBytes(filterLen) else null
    connProperties = ConnectionPropertiesSerializer.read(kryo, input)
    schema = StructTypeSerializer.read(kryo, input, c = null)
    relDestroyVersion = input.readVarInt(false)
    delayRollover = input.readBoolean()
  }
}

class SmartConnectorRowRDD(_session: SnappySession,
    _tableName: String,
    _isPartitioned: Boolean,
    _columns: Array[String],
    _connProperties: ConnectionProperties,
    _filters: Array[Expression],
    _partEval: () => Array[Partition],
    private var relDestroyVersion: Int,
    _commitTx: Boolean, _delayRollover: Boolean)
    extends RowFormatScanRDD(_session, _tableName, _isPartitioned, _columns,
      pushProjections = true, useResultSet = true, _connProperties,
    _filters, _partEval, _commitTx, _delayRollover, null) {


  override def commitTxBeforeTaskCompletion(conn: Option[Connection],
      context: TaskContext): Unit = {
    Option(TaskContext.get()).foreach(_.addTaskCompletionListener(_ => {
      val txId = SmartConnectorRDDHelper.snapshotTxIdForRead.get
      logDebug(s"The txid going to be committed is $txId " + tableName)
      // if ((txId ne null) && !txId.equals("null")) {
        val ps = conn.get.prepareStatement(s"call sys.COMMIT_SNAPSHOT_TXID(?,?)")
        ps.setString(1, if (txId ne null) txId else "")
        ps.setString(2, if (delayRollover) tableName else "")
        ps.executeUpdate()
        logDebug(s"The txid being committed is $txId")
        ps.close()
        SmartConnectorRDDHelper.snapshotTxIdForRead.set(null)
      // }
    }))
  }

  override def computeResultSet(
      thePart: Partition, context: TaskContext): (Connection, Statement, ResultSet) = {
    val helper = new SmartConnectorRDDHelper
    val conn: Connection = helper.getConnection(
      connProperties, thePart.asInstanceOf[SmartExecutorBucketPartition])
    if (context ne null) {
      val partitionId = context.partitionId()
      context.addTaskCompletionListener { _ =>
        logDebug(s"closed connection for task from listener $partitionId")
        try {
          conn.close()
          logDebug("closed connection for task " + context.partitionId())
        } catch {
          case NonFatal(e) => logWarning("Exception closing connection", e)
        }
      }
    }
    val bucketPartition = thePart.asInstanceOf[SmartExecutorBucketPartition]
    logDebug(s"Scanning row buffer for $tableName,partId=${bucketPartition.index}," +
        s" bucketId = ${bucketPartition.bucketId}")
    val statement = conn.createStatement()
    val thriftConn = statement match {
      case clientStmt: ClientStatement =>
        val clientConn = clientStmt.getConnection
        if (isPartitioned) {
          clientConn.setCommonStatementAttributes(ClientStatement.setLocalExecutionBucketIds(
            new StatementAttrs(), Collections.singleton(Int.box(bucketPartition.bucketId)),
            tableName, true).setMetadataVersion(relDestroyVersion))
        }
        clientConn
      case _ => null
    }
    if (isPartitioned && (thriftConn eq null)) {
      val ps = conn.prepareStatement(
        s"call sys.SET_BUCKETS_FOR_LOCAL_EXECUTION(?, ?, $relDestroyVersion)")
      ps.setString(1, tableName)
      val bucketString = bucketPartition.bucketId.toString
      ps.setString(2, bucketString)
      ps.executeUpdate()
      ps.close()
    }
    val sqlText = s"SELECT $columnList FROM ${quotedName(tableName)}$filterWhereClause"

    val args = filterWhereArgs
    val stmt = conn.prepareStatement(sqlText)
    if (args ne null) {
      ExternalStoreUtils.setStatementParameters(stmt, args)
    }
    val fetchSize = connProperties.executorConnProps.getProperty("fetchSize")
    if (fetchSize ne null) {
      stmt.setFetchSize(fetchSize.toInt)
    }

    val txId = SmartConnectorRDDHelper.snapshotTxIdForRead.get
    if (thriftConn ne null) {
      stmt.asInstanceOf[ClientPreparedStatement].setSnapshotTransactionId(txId)
    } else if (txId != null) {
      if (!txId.isEmpty) {
        statement.execute(
          s"call sys.USE_SNAPSHOT_TXID('$txId')")
      }
    }

    val rs = stmt.executeQuery()

    // get the txid which was used to take the snapshot.
    if (!commitTx) {
      val getSnapshotTXId = conn.prepareStatement("values sys.GET_SNAPSHOT_TXID(?)")
      getSnapshotTXId.setBoolean(1, delayRollover)
      val rs = getSnapshotTXId.executeQuery()
      rs.next()
      val txId = rs.getString(1)
      rs.close()
      getSnapshotTXId.close()
      SmartConnectorRDDHelper.snapshotTxIdForRead.set(txId)
      logDebug(s"The snapshot tx id is $txId and tablename is $tableName")
    }
    if (thriftConn ne null) {
      thriftConn.setCommonStatementAttributes(null)
    }
    logDebug(s"The previous snapshot tx id is $txId and tablename is $tableName")
    (conn, stmt, rs)
  }

  override def getPreferredLocations(split: Partition): Seq[String] = {
    split.asInstanceOf[SmartExecutorBucketPartition].hostList.map(_._1)
  }

  override def getPartitions: Array[Partition] = {
    // evaluate the filter clause at this point since it can change in every execution
    // (updated values in ParamLiteral will take care of updating filters)
    evaluateWhereClause()
    val parts = partitionEvaluator()
    logDebug(s"$toString.getPartitions: $tableName partitions ${parts.mkString("; ")}")
    parts
  }

  def getSQLStatement(resolvedTableName: String,
      requiredColumns: Array[String], partitionId: Int): String = {
    "select " + requiredColumns.mkString(", ") + " from " + quotedName(resolvedTableName)
  }

  override def write(kryo: Kryo, output: Output): Unit = {
    super.write(kryo, output)
    output.writeVarInt(relDestroyVersion, false)
  }

  override def read(kryo: Kryo, input: Input): Unit = {
    super.read(kryo, input)
    relDestroyVersion = input.readVarInt(false)
  }
}

class SnapshotConnectionListener(store: JDBCSourceAsColumnarStore,
    delayRollover: Boolean) extends TaskCompletionListener {
  val connAndTxId: Array[_ <: Object] = store.beginTx(delayRollover)
  var isSuccess = false

  override def onTaskCompletion(context: TaskContext): Unit = {
    val txId = connAndTxId(1).asInstanceOf[String]
    val conn = connAndTxId(0).asInstanceOf[Connection]
    if (connAndTxId(1) != null) {
      if (success()) {
        store.commitTx(txId, delayRollover, Some(conn))
      }
      else {
        store.rollbackTx(txId, Some(conn))
      }
    }
    store.closeConnection(Some(conn))
  }

  def success(): Boolean = {
    isSuccess
  }

  def setSuccess(): Unit = {
    isSuccess = true
  }

  def getConn: Connection = connAndTxId(0).asInstanceOf[Connection]
}<|MERGE_RESOLUTION|>--- conflicted
+++ resolved
@@ -831,13 +831,7 @@
 
     output.writeString(tableName)
     output.writeVarInt(projection.length, true)
-<<<<<<< HEAD
-    for (column <- projection) {
-      output.writeVarInt(column, true)
-    }
-=======
     output.writeInts(projection, true)
->>>>>>> bcfe8a67
     val filterLen = if (serializedFilters ne null) serializedFilters.length else 0
     output.writeVarInt(filterLen, true)
     if (filterLen > 0) {
@@ -854,11 +848,7 @@
 
     tableName = input.readString()
     val numColumns = input.readVarInt(true)
-<<<<<<< HEAD
-    projection = Array.fill(numColumns)(input.readVarInt(true))
-=======
     projection = input.readInts(numColumns, true)
->>>>>>> bcfe8a67
     val filterLen = input.readVarInt(true)
     serializedFilters = if (filterLen > 0) input.readBytes(filterLen) else null
     connProperties = ConnectionPropertiesSerializer.read(kryo, input)
