--- conflicted
+++ resolved
@@ -18,7 +18,6 @@
 
 import java.sql.SQLException
 import java.util.Collections
-import java.util.function.Predicate
 
 import scala.collection.JavaConverters._
 import scala.collection.mutable.ArrayBuffer
@@ -215,10 +214,7 @@
     val rowClass = classOf[UnsafeRow].getName
     // create the code snippet for applying the filters
     val numRows = ctx.freshName("numRows")
-<<<<<<< HEAD
-=======
     ctx.addMutableState("int", numRows, "")
->>>>>>> 7b8cc61b
     val filterFunction = ColumnTableScan.generateStatPredicate(ctx, isColumnTable = true,
       schemaAttrs, batchFilterExprs, numRows, metricTerm = null, metricAdd = null)
     val filterPredicate = if (filterFunction.isEmpty) null
@@ -233,11 +229,7 @@
           }
 
           $codeComment
-<<<<<<< HEAD
-          final class GeneratedTableIterator implements ${classOf[Predicate[UnsafeRow]].getName} {
-=======
           final class GeneratedTableIterator implements ${classOf[StatsPredicate].getName} {
->>>>>>> 7b8cc61b
 
             private Object[] references;
             ${ctx.declareMutableStates()}
@@ -250,18 +242,11 @@
 
             ${ctx.declareAddedFunctions()}
 
-<<<<<<< HEAD
-            public boolean test(java.lang.Object row) {
-              final $rowClass unsafeRow = ($rowClass)row;
-              final int $numRows = unsafeRow.getInt(${ColumnStatsSchema.COUNT_INDEX_IN_SCHEMA});
-              return $filterFunction(unsafeRow, $numRows);
-=======
             public boolean check($rowClass statsRow, boolean isLastStatsRow) {
               // TODO: don't have the update count for delta row (only insert count)
               // so adding the delta "insert" count to full count read in previous call
               $numRows += statsRow.getInt(${ColumnStatsSchema.COUNT_INDEX_IN_SCHEMA});
               return $filterFunction(statsRow, $numRows, isLastStatsRow);
->>>>>>> 7b8cc61b
             }
          }
       """
@@ -273,21 +258,11 @@
       CodeGeneration.logDebug(s"\n${CodeFormatter.format(cleanedSource)}")
 
       val clazz = CodeGenerator.compile(cleanedSource)
-<<<<<<< HEAD
-      clazz.generate(ctx.references.toArray).asInstanceOf[Predicate[UnsafeRow]]
-    }
-    val batchIterator = ColumnBatchIterator(region, bucketIds, projection,
-      fullScan = (batchFilters eq null) || batchFilters.isEmpty, context = null)
-    val columnIterator = batchIterator.itr.getBucketEntriesIterator
-        .asInstanceOf[ClusteredColumnIterator]
-    val numColumnsInStatBlob = schemaAttrs.length * ColumnStatsSchema.NUM_STATS_PER_COLUMN + 1
-=======
       clazz.generate(ctx.references.toArray).asInstanceOf[StatsPredicate]
     }
     val batchIterator = ColumnBatchIterator(region, bucketIds, projection,
       fullScan = (batchFilters eq null) || batchFilters.isEmpty, context = null)
     val numColumnsInStatBlob = ColumnStatsSchema.numStatsColumns(schemaAttrs.length)
->>>>>>> 7b8cc61b
 
     val entriesIter = new Iterator[ArrayBuffer[ColumnTableEntry]] {
       private var numColumns = (projection.length + 1) << 1
@@ -300,11 +275,6 @@
         while (batchIterator.currentVal ne null) {
           if (batchIterator.currentVal.remaining() == 0) batchIterator.moveNext()
           else if (filterPredicate ne null) {
-<<<<<<< HEAD
-            if (batchIterator.hasUpdatedColumns) return
-            val statsRow = Utils.toUnsafeRow(batchIterator.currentVal, numColumnsInStatBlob)
-            if (filterPredicate.test(statsRow)) return
-=======
             // first check the full stats
             val statsRow = Utils.toUnsafeRow(batchIterator.currentVal, numColumnsInStatBlob)
             val deltaStatsRow = Utils.toUnsafeRow(batchIterator.getCurrentDeltaStats,
@@ -316,7 +286,6 @@
                     filterPredicate.check(deltaStatsRow, isLastStatsRow = true))) {
               return
             }
->>>>>>> 7b8cc61b
             batchIterator.moveNext()
           }
           else return
@@ -329,11 +298,7 @@
         val entries = new ArrayBuffer[ColumnTableEntry](numColumns)
         val uuid = batchIterator.getCurrentBatchId
         val bucketId = batchIterator.getCurrentBucketId
-<<<<<<< HEAD
-        // first add the delta stats row and delete bitmask to batchIterator
-=======
         // first add the stats rows and delete bitmask to batchIterator
->>>>>>> 7b8cc61b
         addColumnValue(batchIterator.getCurrentStatsColumn, ColumnFormatEntry.STATROW_COL_INDEX,
           uuid, bucketId, entries, throwIfMissing = true)
         addColumnValue(ColumnFormatEntry.DELTA_STATROW_COL_INDEX, uuid, bucketId,
@@ -357,12 +322,8 @@
 
       private def addColumnValue(columnPosition: Int, uuid: Long, bucketId: Int,
           entries: ArrayBuffer[ColumnTableEntry], throwIfMissing: Boolean): Unit = {
-<<<<<<< HEAD
-        val value = columnIterator.getColumnValue(columnPosition)
-=======
         val value = batchIterator.itr.getBucketEntriesIterator
             .asInstanceOf[ClusteredColumnIterator].getColumnValue(columnPosition)
->>>>>>> 7b8cc61b
         addColumnValue(value, columnPosition, uuid, bucketId, entries, throwIfMissing)
       }
 
