--- conflicted
+++ resolved
@@ -351,13 +351,9 @@
 
 object LeadImpl {
 
-<<<<<<< HEAD
   val LEADER_SERVERGROUP = "IMPLICIT_LEADER_SERVERGROUP"
-
-=======
   private[this] val startingContext: AtomicReference[SparkContext] =
     new AtomicReference[SparkContext](null)
->>>>>>> 72625e1d
 
   def invokeLeadStart(sc: SparkContext): Unit = {
     val lead = ServiceManager.getLeadInstance.asInstanceOf[LeadImpl]
