package io.snappydata.gemxd

import java.io.{DataInput, DataOutput}

import scala.collection.mutable.ListBuffer

import com.gemstone.gemfire.DataSerializer
import com.gemstone.gemfire.internal.InternalDataSerializer
import com.gemstone.gemfire.internal.shared.Version
import com.pivotal.gemfirexd.internal.engine.Misc
import com.pivotal.gemfirexd.internal.engine.distributed.message.LeadNodeExecutorMsg
import com.pivotal.gemfirexd.internal.engine.distributed.utils.GemFireXDUtils
import com.pivotal.gemfirexd.internal.engine.distributed.{ActiveColumnBits, GfxdHeapDataOutputStream, SnappyResultHolder}
import com.pivotal.gemfirexd.internal.shared.common.StoredFormatIds
import com.pivotal.gemfirexd.internal.snappy.{LeadNodeExecutionContext, SparkSQLExecute}

<<<<<<< HEAD
import org.apache.spark.sql.catalyst.InternalRow
=======
import org.apache.spark.Logging
>>>>>>> bb603509
import org.apache.spark.sql.types._
import org.apache.spark.sql.{DataFrame, SnappyContext}
import org.apache.spark.storage.{RDDBlockId, StorageLevel}
import org.apache.spark.{Logging, SparkEnv}

/**
 * Encapsulates a Spark execution for use in query routing from JDBC.
 *
 * Created by kneeraj on 20/10/15.
 */
<<<<<<< HEAD
class SparkSQLExecuteImpl(val sql: String, val ctx: LeadNodeExecutionContext,
    senderVersion: Version) extends SparkSQLExecute with Logging {

  // spark context will be constructed by now as this will be invoked when drda queries
  // will reach the lead node
  // TODO: KN Later get the SnappyContext as per the ctx passed to this executor
  private lazy val snx = SnappyContext(null)
  private lazy val df: DataFrame = snx.sql(sql)
=======
class SparkSQLExecuteImpl(val sql: String,
    val ctx: LeadNodeExecutionContext,
    senderVersion: Version) extends SparkSQLExecute with Logging {

  private lazy val df: DataFrame = {
    // spark context will be constructed by now as this will be invoked when drda queries
    // will reach the lead node
    // TODO: KN Later get the SnappyContext as per the ctx passed to this executor
    val ctx = SnappyContext(null)
    ctx.sql(sql)
  }

  private lazy val hdos = new GfxdHeapDataOutputStream(
    Misc.getMemStore.thresholdListener(), sql, true, senderVersion)

  private lazy val rows = df.collect()

  private var rowsSent = 0

  private lazy val totalRows = rows.length

  // using the gemfirexd way of sending results where in the number of
  // columns in each row is divided into sets of 8 columns. Per eight column group a
  // byte will be sent to indicate which all column in that group has a
  // non-null value.
  private lazy val (_, numEightColGroups, numPartCols) = getNumColumnGroups(rows)

  private def getNumColumnGroups(rows: Array[Row]): (Int, Int, Int) = {
    if (rows != null && rows(0) != null) {
      val nc = rows(0).size
      val numGroups = (nc + 7) / 8
      val partCols = ((nc - 1) % 8) + 1
      (nc, numGroups, partCols)
    }
    else {
      (-1, -1, -1)
    }
  }
>>>>>>> bb603509

  private lazy val hdos = new GfxdHeapDataOutputStream(Misc.getMemStore.thresholdListener(),
    sql, true, senderVersion)

  private lazy val schema = df.schema

  private val resultsRdd = df.queryExecution.executedPlan.execute()

  override def serializeRows(out: DataOutput) = {
    var numBytes = 0
    if (hdos != null && hdos.size > 0) {
      numBytes = hdos.size
      InternalDataSerializer.writeArrayLength(numBytes, out)
      hdos.sendTo(out)
    }
    else {
      InternalDataSerializer.writeArrayLength(numBytes, out)
    }
  }

<<<<<<< HEAD
  override def packRows(msg: LeadNodeExecutorMsg,
      snappyResultHolder: SnappyResultHolder): Unit = {

    val bm = SparkEnv.get.blockManager
    val partitionIdList = new ListBuffer[Int]()
    //get the results and put those in block manager to avoid going OOM
    snx.runJob(resultsRdd, (iter: Iterator[InternalRow]) => iter.toArray,
      (partitionId, arr: Array[InternalRow]) => {
        if (arr.length > 0) {
          bm.putSingle(RDDBlockId(resultsRdd.id, partitionId), arr, StorageLevel.MEMORY_AND_DISK,
            false)
          partitionIdList.+=(partitionId)
        }
      })

    hdos.clearForReuse()
    partitionIdList.sorted.foreach(p => {
//      logTrace("Sending data for partition id = " + p)
      val partitionData: Array[InternalRow] = bm.getLocal(RDDBlockId(resultsRdd.id, p)) match {
        case Some(block) => block.data.next().asInstanceOf[Array[InternalRow]]
     // case None => throw new Exception(s"SparkSQLExecuteImpl: packRows() block $RDDBlockId not found")
      }

      var numRowsSentInBatch = 0
      var totalRowsSentForPartition = 0
      while (totalRowsSentForPartition < partitionData.length) {
        partitionData.takeWhile(_ => hdos.size <= GemFireXDUtils.DML_MAX_CHUNK_SIZE).foreach(row =>
        {
          if (numRowsSentInBatch == 0) sendMetaData()
          writeRow(row)

          numRowsSentInBatch += 1
        })
        msg.sendResult(snappyResultHolder)
        logTrace(s"Sent one batch for partition $p. No of rows sent in batch = $numRowsSentInBatch" )
        totalRowsSentForPartition += numRowsSentInBatch
        numRowsSentInBatch = 0;
        hdos.clearForReuse()
      }

      logTrace(s"Finished sending data for partition $p")
    })

    //TODO: could we avoid sending metadata for dummy last result
    hdos.clearForReuse();
    sendMetaData();
    msg.lastResult(snappyResultHolder)

    // remove cached results from block manager
    val numBlocksRemoved = bm.removeRdd(resultsRdd.id)
    assert(numBlocksRemoved == partitionIdList.size)
  }

  private lazy val (tableNames, nullability) = getTableNamesAndNullability()

  def getTableNamesAndNullability():(Array[String], Array[Boolean])= {
    var i = 0
    val output = df.queryExecution.analyzed.output
    val tables = new Array[String](output.length)
    val nullables = new Array[Boolean](output.length)
    output.foreach(a => {
      val fn = a.qualifiedName
      val dotIdx = fn.lastIndexOf('.')
      if (dotIdx > 0) {
        tables(i) = fn.substring(0, dotIdx)
      }
      else {
        tables(i) = ""
=======
  override def packRows(): Boolean = {
    // send metadata once even if totalRows is zero
    if (rowsSent == 0) {
      // Just send the metadata once
      val x  = df.queryExecution.analyzed.output
      val tableNames = new Array[String](x.length)
      val nullability = new Array[Boolean](x.length)
      var i = 0
      x.foreach { a =>
        val fn = a.qualifiedName
        val dotIdx = fn.indexOf('.')
        if (dotIdx > 0) {
          val tname = fn.substring(0, dotIdx)
          tableNames(i) = tname
        }
        else {
          tableNames(i) = ""
        }
        nullability(i) = a.nullable
        i = i + 1
      }
      // byte 1 will indicate that the metainfo is being packed too
      hdos.writeByte(0x01)
      DataSerializer.writeStringArray(tableNames, hdos)
      DataSerializer.writeStringArray(getColumnNames, hdos)
      DataSerializer.writeBooleanArray(nullability, hdos)
      val colTypes = getColumnTypes
      colTypes.foreach(x => {
        val t = x._1
        InternalDataSerializer.writeSignedVL(t, hdos)
        if ( t == StoredFormatIds.SQL_DECIMAL_ID) {
          InternalDataSerializer.writeSignedVL(x._2, hdos) // precision
          InternalDataSerializer.writeSignedVL(x._3, hdos) // scale
        }
      })
    }
    if (totalRows <= rowsSent) {
      false
    }
    else {
      if (rowsSent != 0) {
        hdos.clearForReuse()
        // byte 0 will indicate that the metainfo is not being sent
        hdos.writeByte(0x00)
>>>>>>> bb603509
      }
      nullables(i) = a.nullable
      i = i + 1
    })
    (tables, nullables)
  }

<<<<<<< HEAD
  def sendMetaData(): Unit = {
    // byte 1 will indicate that the metainfo is being packed too
    hdos.writeByte(0x01);
    DataSerializer.writeStringArray(tableNames, hdos)
    DataSerializer.writeStringArray(getColumnNames, hdos)
    DataSerializer.writeBooleanArray(nullability, hdos)
    val colTypes = getColumnTypes
    colTypes.foreach(x => {
      val t = x._1
      InternalDataSerializer.writeSignedVL(t, hdos)
      if (t == StoredFormatIds.SQL_DECIMAL_ID) {
        InternalDataSerializer.writeSignedVL(x._2, hdos) // precision
        InternalDataSerializer.writeSignedVL(x._3, hdos) // scale
      }
    })
  }

  def getColumnNames: Array[String] = {
    schema.fieldNames
  }

  private def getNumColumns: Int = schema.size

  private def getColumnTypes: Array[(Int, Int, Int)] = {
    val numCols = getNumColumns
    (0 until numCols).map(i => getSQLType(i, schema)).toArray
  }

  private def getSQLType(i: Int, schema: StructType): (Int, Int, Int) = {
    val sf = schema(i)
    sf.dataType match {
      case TimestampType => (StoredFormatIds.SQL_TIMESTAMP_ID, -1, -1)
      case BooleanType => (StoredFormatIds.SQL_BOOLEAN_ID, -1, -1)
      case DateType => (StoredFormatIds.SQL_DATE_ID, -1, -1)
      case LongType => (StoredFormatIds.SQL_LONGINT_ID, -1, -1)
      case ShortType => (StoredFormatIds.SQL_SMALLINT_ID, -1, -1)
      case ByteType => (StoredFormatIds.SQL_TINYINT_ID, -1, -1)
      case IntegerType => (StoredFormatIds.SQL_INTEGER_ID, -1, -1)
      case t: DecimalType => (StoredFormatIds.SQL_DECIMAL_ID, t.precision, t.scale)
      case FloatType => (StoredFormatIds.SQL_REAL_ID, -1, -1)
      case DoubleType => (StoredFormatIds.SQL_DOUBLE_ID, -1, -1)
      case StringType => (StoredFormatIds.SQL_CLOB_ID, -1, -1)
      // TODO: KN add varchar when that data type is identified
      // case VarCharType => StoredFormatIds.SQL_VARCHAR_ID
=======
      val start = rowsSent
      (start until totalRows).takeWhile(
        _ => hdos.size <= GemFireXDUtils.DML_MAX_CHUNK_SIZE).foreach { i =>
        val r = rows(i)
        writeRow(r, hdos)
        rowsSent += 1
      }
      true
>>>>>>> bb603509
    }
  }

  var (numCols, numEightColGroups, numPartCols) = (-1, -1, -1)
  private def getNumColumnGroups(row: InternalRow) = {
    if (row != null) {
      numCols = row.numFields
      numEightColGroups = (numCols + 7) / 8
      numPartCols = ((numCols - 1) % 8) + 1
    }
  }

  private def writeRow(r: InternalRow) = {
    var groupNum: Int = 0
    // using the gemfirexd way of sending results where in the number of
    // columns in each row is divided into sets of 8 columns. Per eight column group a
    // byte will be sent to indicate which all column in that group has a
    // non-null value.
    if (numCols == -1) {
      getNumColumnGroups(r)
    }
    while (groupNum < numEightColGroups - 1) {
      writeAGroup(groupNum, 8, r, hdos)
      groupNum += 1
    }
    writeAGroup(groupNum, numPartCols, r, hdos)
  }

  private def writeAGroup(groupNum: Int, numColsInGrp: Int, row: InternalRow, dos: DataOutput) = {
    var activeByteForGroup: Byte = 0x00
    var colIndex: Int = 0
    var index: Int = 0
    while (index < numColsInGrp) {
      colIndex = (groupNum << 3) + index
      if (!row.isNullAt(colIndex)) {
        activeByteForGroup = ActiveColumnBits.setFlagForNormalizedColumnPosition(index,
          activeByteForGroup)
      }
      index += 1
    }
    DataSerializer.writePrimitiveByte(activeByteForGroup, dos)
    index = 0
    while (index < numColsInGrp) {
      colIndex = (groupNum << 3) + index
      if (ActiveColumnBits.isNormalizedColumnOn(index, activeByteForGroup)) {
        writeColDataInOptimizedWay(row, colIndex, hdos)
      }
      index += 1
    }
  }

  private def writeColDataInOptimizedWay(row: InternalRow, colIndex: Int, out: DataOutput) = {
    val sf = schema(colIndex)
    sf.dataType match {
      case TimestampType => InternalDataSerializer.writeSignedVL(row.getLong(colIndex), hdos)
      case BooleanType => hdos.writeBoolean(row.getBoolean(colIndex))
      case DateType => InternalDataSerializer.writeSignedVL(row.getLong(colIndex), hdos)
      case LongType => InternalDataSerializer.writeSignedVL(row.getLong(colIndex), hdos)
      case ShortType => InternalDataSerializer.writeSignedVL(row.getInt(colIndex), hdos)
      case ByteType => DataSerializer.writePrimitiveByte(row.getByte(colIndex), hdos)
      case IntegerType => InternalDataSerializer.writeSignedVL(row.getInt(colIndex), hdos)
      case t: DecimalType => DataSerializer.writeObject(row.getDecimal(colIndex, t.precision,
        t.scale), hdos)
      case FloatType => hdos.writeFloat(row.getFloat(colIndex))
      case DoubleType => hdos.writeDouble(row.getDouble(colIndex))
      case StringType => DataSerializer.writeString(row.getString(colIndex), hdos)
      // TODO: KN add varchar when that data type is identified
      // case VarCharType => StoredFormatIds.SQL_VARCHAR_ID
    }
  }
}

object SparkSQLExecuteImpl {
  def unpackRows(in: DataInput) = {

  }
}

<|MERGE_RESOLUTION|>--- conflicted
+++ resolved
@@ -14,11 +14,7 @@
 import com.pivotal.gemfirexd.internal.shared.common.StoredFormatIds
 import com.pivotal.gemfirexd.internal.snappy.{LeadNodeExecutionContext, SparkSQLExecute}
 
-<<<<<<< HEAD
 import org.apache.spark.sql.catalyst.InternalRow
-=======
-import org.apache.spark.Logging
->>>>>>> bb603509
 import org.apache.spark.sql.types._
 import org.apache.spark.sql.{DataFrame, SnappyContext}
 import org.apache.spark.storage.{RDDBlockId, StorageLevel}
@@ -29,55 +25,14 @@
  *
  * Created by kneeraj on 20/10/15.
  */
-<<<<<<< HEAD
-class SparkSQLExecuteImpl(val sql: String, val ctx: LeadNodeExecutionContext,
+class SparkSQLExecuteImpl(val sql: String,
+    val ctx: LeadNodeExecutionContext,
     senderVersion: Version) extends SparkSQLExecute with Logging {
-
   // spark context will be constructed by now as this will be invoked when drda queries
   // will reach the lead node
   // TODO: KN Later get the SnappyContext as per the ctx passed to this executor
   private lazy val snx = SnappyContext(null)
   private lazy val df: DataFrame = snx.sql(sql)
-=======
-class SparkSQLExecuteImpl(val sql: String,
-    val ctx: LeadNodeExecutionContext,
-    senderVersion: Version) extends SparkSQLExecute with Logging {
-
-  private lazy val df: DataFrame = {
-    // spark context will be constructed by now as this will be invoked when drda queries
-    // will reach the lead node
-    // TODO: KN Later get the SnappyContext as per the ctx passed to this executor
-    val ctx = SnappyContext(null)
-    ctx.sql(sql)
-  }
-
-  private lazy val hdos = new GfxdHeapDataOutputStream(
-    Misc.getMemStore.thresholdListener(), sql, true, senderVersion)
-
-  private lazy val rows = df.collect()
-
-  private var rowsSent = 0
-
-  private lazy val totalRows = rows.length
-
-  // using the gemfirexd way of sending results where in the number of
-  // columns in each row is divided into sets of 8 columns. Per eight column group a
-  // byte will be sent to indicate which all column in that group has a
-  // non-null value.
-  private lazy val (_, numEightColGroups, numPartCols) = getNumColumnGroups(rows)
-
-  private def getNumColumnGroups(rows: Array[Row]): (Int, Int, Int) = {
-    if (rows != null && rows(0) != null) {
-      val nc = rows(0).size
-      val numGroups = (nc + 7) / 8
-      val partCols = ((nc - 1) % 8) + 1
-      (nc, numGroups, partCols)
-    }
-    else {
-      (-1, -1, -1)
-    }
-  }
->>>>>>> bb603509
 
   private lazy val hdos = new GfxdHeapDataOutputStream(Misc.getMemStore.thresholdListener(),
     sql, true, senderVersion)
@@ -98,7 +53,6 @@
     }
   }
 
-<<<<<<< HEAD
   override def packRows(msg: LeadNodeExecutorMsg,
       snappyResultHolder: SnappyResultHolder): Unit = {
 
@@ -167,52 +121,6 @@
       }
       else {
         tables(i) = ""
-=======
-  override def packRows(): Boolean = {
-    // send metadata once even if totalRows is zero
-    if (rowsSent == 0) {
-      // Just send the metadata once
-      val x  = df.queryExecution.analyzed.output
-      val tableNames = new Array[String](x.length)
-      val nullability = new Array[Boolean](x.length)
-      var i = 0
-      x.foreach { a =>
-        val fn = a.qualifiedName
-        val dotIdx = fn.indexOf('.')
-        if (dotIdx > 0) {
-          val tname = fn.substring(0, dotIdx)
-          tableNames(i) = tname
-        }
-        else {
-          tableNames(i) = ""
-        }
-        nullability(i) = a.nullable
-        i = i + 1
-      }
-      // byte 1 will indicate that the metainfo is being packed too
-      hdos.writeByte(0x01)
-      DataSerializer.writeStringArray(tableNames, hdos)
-      DataSerializer.writeStringArray(getColumnNames, hdos)
-      DataSerializer.writeBooleanArray(nullability, hdos)
-      val colTypes = getColumnTypes
-      colTypes.foreach(x => {
-        val t = x._1
-        InternalDataSerializer.writeSignedVL(t, hdos)
-        if ( t == StoredFormatIds.SQL_DECIMAL_ID) {
-          InternalDataSerializer.writeSignedVL(x._2, hdos) // precision
-          InternalDataSerializer.writeSignedVL(x._3, hdos) // scale
-        }
-      })
-    }
-    if (totalRows <= rowsSent) {
-      false
-    }
-    else {
-      if (rowsSent != 0) {
-        hdos.clearForReuse()
-        // byte 0 will indicate that the metainfo is not being sent
-        hdos.writeByte(0x00)
->>>>>>> bb603509
       }
       nullables(i) = a.nullable
       i = i + 1
@@ -220,7 +128,6 @@
     (tables, nullables)
   }
 
-<<<<<<< HEAD
   def sendMetaData(): Unit = {
     // byte 1 will indicate that the metainfo is being packed too
     hdos.writeByte(0x01);
@@ -265,16 +172,6 @@
       case StringType => (StoredFormatIds.SQL_CLOB_ID, -1, -1)
       // TODO: KN add varchar when that data type is identified
       // case VarCharType => StoredFormatIds.SQL_VARCHAR_ID
-=======
-      val start = rowsSent
-      (start until totalRows).takeWhile(
-        _ => hdos.size <= GemFireXDUtils.DML_MAX_CHUNK_SIZE).foreach { i =>
-        val r = rows(i)
-        writeRow(r, hdos)
-        rowsSent += 1
-      }
-      true
->>>>>>> bb603509
     }
   }
 
