package org.apache.spark.sql

import java.util.concurrent.atomic.AtomicReference

import scala.language.implicitConversions
import scala.reflect.ClassTag
import scala.reflect.runtime.{universe => u}

import org.apache.spark.SparkContext
import org.apache.spark.rdd.RDD
import org.apache.spark.sql.catalyst.analysis.Analyzer
import org.apache.spark.sql.catalyst.expressions.Expression
import org.apache.spark.sql.catalyst.planning.PhysicalOperation
import org.apache.spark.sql.catalyst.plans.logical.LogicalPlan
import org.apache.spark.sql.catalyst.{CatalystTypeConverters, ScalaReflection}
import org.apache.spark.sql.columnar.{InMemoryAppendableColumnarTableScan, InMemoryAppendableRelation}
import org.apache.spark.sql.execution._
import org.apache.spark.sql.sources.{StreamStrategy, WeightageRule}
import org.apache.spark.sql.types.StructType
import org.apache.spark.storage.StorageLevel
import org.apache.spark.streaming.dstream.DStream
import org.apache.spark.streaming.{StreamingContext, Time}

/**
 * An instance of the Spark SQL execution engine that delegates to supplied SQLContext
 * offering additional capabilities.
 *
 * Created by Soubhik on 5/13/15.
 */
class SnappyContext(sc: SparkContext)
    extends SQLContext(sc) with Serializable {

  self =>

  @transient
  override protected[sql] val ddlParser = new SnappyDDLParser(sqlParser.parse)

  override protected[sql] def dialectClassName = if (conf.dialect == "sql") {
    classOf[SnappyParserDialect].getCanonicalName
  } else {
    conf.dialect
  }

  @transient
  override protected[sql] lazy val catalog =
    new SnappyStoreCatalog(this, conf)

  @transient
  override protected[sql] val cacheManager = new SnappyCacheManager(this)

  def saveStream[T: ClassTag](stream: DStream[T],
      sampleTab: Seq[String],
      formatter: (RDD[T], StructType) => RDD[Row],
      schema: StructType,
      transform: DataFrame => DataFrame = null) {
    stream.foreachRDD((rdd: RDD[T], time: Time) => {

      val row = formatter(rdd, schema)

      val rDF = createDataFrame(row, schema)

      val tDF = if (transform != null) {
        transform(rDF)
      } else rDF

      collectSamples(tDF, sampleTab)

    })
  }

  // TODO: do we really need a CatalystConverter below and in appendToCache??
  def collectSamples(tDF: DataFrame, sampleTab: Seq[String]) {
    val useCompression = conf.useCompression
    val columnBatchSize = conf.columnBatchSize

    val sampleTables = (catalog.sampleTables.filter {
      case (name, df) => sampleTab.contains(name)
    } map { case (name, df) =>
      val sample = df.logicalPlan
      (name, sample.options, sample.schema, sample.output,
          cacheManager.lookupCachedData(df.logicalPlan).getOrElse(sys.error(
            s"SnappyContext.saveStream: failed to lookup cached plan for " +
                s"sampling table $name")).cachedRepresentation)
    }).toSeq


    // TODO: this iterates rows multiple times
    val rdds = sampleTables.map {
      case (name, samplingOptions, schema, output, relation) =>
        (relation, tDF.mapPartitions(rowIterator => {
          val sampler = StratifiedSampler(samplingOptions, Array.emptyIntArray,
            nameSuffix = "", columnBatchSize, schema, cached = true)
          // create a new holder for set of CachedBatches
          val batches = InMemoryAppendableRelation(useCompression,
            columnBatchSize, name, schema, output)
          sampler.append(rowIterator,
            CatalystTypeConverters.createToCatalystConverter(schema),
            (), batches.appendRow, batches.endRows)
          batches.forceEndOfBatch().iterator
        }))
    }
    // TODO: A different set of job is created for topk structure
    val topkStructures = (catalog.topKStructures.filter {
      case (name, topkstruct) => sampleTab.contains(name)
    }) map { case (name, topkWrapper) =>

      val confidence = topkWrapper.confidence
      val eps = topkWrapper.eps
      val timeInterval = topkWrapper.timeInterval
      val topK = topkWrapper.size
      tDF.foreachPartition(rowIterator => {
        addHokusaiData(name, topkWrapper, rowIterator)
      })

    }

    // add to list in relation
    // TODO: avoid a separate job for each RDD and instead try to do it
    // TODO: using a single UnionRDD or something
    rdds.foreach { case (relation, rdd) =>
      val cached = rdd.persist(StorageLevel.MEMORY_AND_DISK)
      if (cached.count() > 0) {
        relation.asInstanceOf[InMemoryAppendableRelation].appendBatch(cached)
      }
    }

  }

  def addHokusaiData(name: String, topkWrapper: TopKHokusaiWrapper[_], rowIterator: Iterator[Row]): Unit = {
    val topkhokusai = TopKHokusai(name, topkWrapper.confidence,
      topkWrapper.eps, topkWrapper.size, topkWrapper.timeInterval)
    topkWrapper.frequencyCol match {
      case None => topkhokusai.addEpochData ((rowIterator map (r => {
        r.get (r.fieldIndex (topkWrapper.key.name) )
      }) ).toSeq)
      case Some(freqCol) =>
        var datamap = Map[Any, Long]()
        rowIterator foreach  {r => {
          val key = r.get (r.fieldIndex (topkWrapper.key.name))
          datamap.get(key) match {
            case None =>
              datamap += (key -> (r.get(r.fieldIndex(freqCol.name))).asInstanceOf[Number].longValue())
            case Some(prevvalue )=>
              datamap += (key -> (prevvalue + (r.get(r.fieldIndex(freqCol.name))).asInstanceOf[Number].longValue()))
          }
        }
        }
        topkhokusai.addEpochData (datamap)
    }
  }

  def appendToCache(df: DataFrame, tableName: String) {
    val useCompression = conf.useCompression
    val columnBatchSize = conf.columnBatchSize

    val relation = cacheManager.lookupCachedData(catalog.lookupRelation(
      Seq(tableName))).getOrElse {
      val lookup = catalog.lookupRelation(Seq(tableName))
      cacheManager.cacheQuery(
        DataFrame(this, lookup),
        Some(tableName), StorageLevel.MEMORY_AND_DISK)

      cacheManager.lookupCachedData(lookup).getOrElse {
        sys.error(s"couldn't cache table $tableName")
      }
    }

    val (schema, output) = (df.schema, df.logicalPlan.output)

    val cached = df.mapPartitions { rowIterator =>

      val batches = InMemoryAppendableRelation(useCompression,
        columnBatchSize, tableName, schema, output)

      val converter = CatalystTypeConverters.createToCatalystConverter(schema)

      rowIterator foreach { r =>
        batches.appendRow((), converter(r).asInstanceOf[Row])
      }

      batches.forceEndOfBatch().iterator

    }.persist(StorageLevel.MEMORY_AND_DISK)

    // trigger an Action to materialize 'cached' batch
    if (cached.count() > 0) {
      relation.cachedRepresentation.asInstanceOf[InMemoryAppendableRelation].
          appendBatch(cached)
    }
  }

  def truncateTable(tableName: String): Unit = {
    cacheManager.lookupCachedData(catalog.lookupRelation(
      Seq(tableName))).foreach(_.cachedRepresentation.
        asInstanceOf[InMemoryAppendableRelation].truncate())
  }

  def registerTable[A <: Product : u.TypeTag](tableName: String) = {
    if (u.typeOf[A] =:= u.typeOf[Nothing]) {
      sys.error("Type of case class object not mentioned. " +
          "Mention type information for e.g. registerSampleTableOn[<class>]")
    }

    SparkPlan.currentContext.set(self)
    val schema = ScalaReflection.schemaFor[A].dataType
        .asInstanceOf[StructType]

    val plan: LogicalRDD = LogicalRDD(schema.toAttributes,
      new DummyRDD(this))(this)

    catalog.registerTable(Seq(tableName), plan)
  }

  def registerSampleTable(tableName: String, schema: StructType,
      samplingOptions: Map[String, Any]): SampleDataFrame = {
    catalog.registerSampleTable(schema, tableName, samplingOptions)
  }

  def registerSampleTableOn[A <: Product : u.TypeTag]
  (tableName: String, samplingOptions: Map[String, Any]): DataFrame = {
    if (u.typeOf[A] =:= u.typeOf[Nothing]) {
      sys.error("Type of case class object not mentioned. " +
          "Mention type information for e.g. registerSampleTableOn[<class>]")
    }
    SparkPlan.currentContext.set(self)
    val schemaExtract = ScalaReflection.schemaFor[A].dataType
        .asInstanceOf[StructType]
    registerSampleTable(tableName, schemaExtract, samplingOptions)
  }

  def registerTopK(tableName: String, streamTableName: String,
      topkOptions: Map[String, Any]) = {
    catalog.registerTopK(tableName, streamTableName, catalog.getStreamTable(streamTableName).schema,
       topkOptions)
  }

  @transient
  override protected[sql] lazy val analyzer: Analyzer =
    new Analyzer(catalog, functionRegistry, conf) {
      override val extendedResolutionRules =
        ExtractPythonUdfs ::
            sources.PreInsertCastAndRename ::
            WeightageRule ::
            Nil

      override val extendedCheckRules = Seq(
        sources.PreWriteCheck(catalog)
      )
    }


  @transient override protected[sql] val planner = new SparkPlanner {
    val snappyContext = self

    override def strategies: Seq[Strategy] = Seq(
      SnappyStrategies, StreamStrategy) ++ super.strategies

    object SnappyStrategies extends Strategy {
      def apply(plan: LogicalPlan): Seq[SparkPlan] = plan match {
        case s@StratifiedSample(options, child) =>
          s.getExecution(planLater(child)) :: Nil
        case PhysicalOperation(projectList, filters,
        mem: columnar.InMemoryAppendableRelation) =>
          pruneFilterProject(
            projectList,
            filters,
            identity[Seq[Expression]], // All filters still need to be evaluated
            InMemoryAppendableColumnarTableScan(_, filters, mem)) :: Nil
        case _ => Nil
      }
    }

  }

  def queryTopK(topkName : String,
                startTime : Long = Long.MinValue,
                endTime: Long = Long.MaxValue) : RDD[Row]  = {
    val k: TopKHokusaiWrapper[_] = catalog.topKStructures(topkName)
    if (k.timeInterval == Long.MaxValue &&
      (endTime != Long.MaxValue || startTime != Long.MinValue))
      throw new IllegalStateException ("start and end time cannot be specified while " +
        "querying a topk created over a dataframe ")

    (new TopkResultRDD(topkName, startTime, endTime)(this)) reduceByKey
      ( _ + _ ) sortBy( x => { x._2 }, false ) map (Row.fromTuple(_))

  }
}

object snappy extends Serializable {

  implicit def snappyOperationsOnDataFrame(df: DataFrame): SnappyOperations = {
    df.sqlContext match {
      case sc: SnappyContext => SnappyOperations(sc, df)
      case sc => throw new AnalysisException("Extended snappy operations " +
          s"require SnappyContext and not ${sc.getClass.getSimpleName}")
    }
  }

  implicit def samplingOperationsOnDataFrame(df: DataFrame): SampleDataFrame = {
    df.sqlContext match {
      case sc: SnappyContext =>
        df.logicalPlan match {
          case ss: StratifiedSample => new SampleDataFrame(sc, ss)
          case s => throw new AnalysisException("Stratified sampling " +
              "operations require stratifiedSample plan and not " +
              s"${s.getClass.getSimpleName}")
        }
      case sc => throw new AnalysisException("Extended snappy operations " +
          s"require SnappyContext and not ${sc.getClass.getSimpleName}")
    }
  }

  implicit def snappyOperationsOnDStream[T: ClassTag](ds: DStream[T]):
  SnappyDStreamOperations[T] = SnappyDStreamOperations(SnappyContext(
    ds.context.sparkContext), ds)

  implicit class SparkContextOperations(val s: SparkContext) {
    def getOrCreateStreamingContext(batchInterval: Int = 2): StreamingContext = {
      StreamingCtxtHolder(s, batchInterval)
    }
  }

}

object SnappyContext {

  private val atomicContext = new AtomicReference[SnappyContext]()

  def apply(sc: SparkContext,
      init: SnappyContext => SnappyContext = identity): SnappyContext = {
    val context = atomicContext.get
    if (context != null) {
      context
    }
    else {
      atomicContext.compareAndSet(null, init(new SnappyContext(sc)))
      atomicContext.get
    }
  }
}

<<<<<<< HEAD
case class
StratifiedSample(var options: Map[String, Any],
    @transient override val child: LogicalPlan)
    // pre-compute QCS because it is required by
    // other API driven from driver
    (val qcs: Array[Int] = SampleDataFrame.resolveQCS(
      options, child.schema.fieldNames))
    extends UnaryNode {

  /**
   * StratifiedSample will add one additional column for the ratio of total
   * rows seen for a stratum to the number of samples picked.
   */
  override val output = child.output :+ AttributeReference(
    SampleDataFrame.WEIGHTAGE_COLUMN_NAME, LongType, nullable = false)()

  override protected final def otherCopyArgs: Seq[AnyRef] = Seq(qcs)

  /**
   * Perform stratified sampling given a Query-Column-Set (QCS). This variant
   * can also use a fixed fraction to be sampled instead of fixed number of
   * total samples since it is also designed to be used with streaming data.
   */
  case class Execute(override val child: SparkPlan,
      override val output: Seq[Attribute])
      extends org.apache.spark.sql.execution.UnaryNode {

    protected override def doExecute(): RDD[Row] =
      new StratifiedSampledRDD(child.execute(), qcs,
        sqlContext.conf.columnBatchSize, options, schema)
  }

  def getExecution(plan: SparkPlan) = Execute(plan, output)
}

=======
>>>>>>> 1ebc39a8
//end of SnappyContext

private[sql] case class SnappyOperations(context: SnappyContext,
    df: DataFrame) {

  /**
   * Creates stratified sampled data from given DataFrame
   * {{{
   *   peopleDf.stratifiedSample(Map("qcs" -> Array(1,2), "fraction" -> 0.01))
   * }}}
   */
  def stratifiedSample(options: Map[String, Any]): SampleDataFrame =
    new SampleDataFrame(context, StratifiedSample(options, df.logicalPlan)())


  def createTopK(name: String, options: Map[String, Any]): Unit =  {
    val schema = df.logicalPlan.schema

    if (options exists { _._1.toLowerCase.equals("timeinterval") })
      throw new IllegalStateException("timeInterval cannot be specified " +
        "when creating a Topk over dataframe")


    // Create a very long timeinterval when the topk is being created on a dataframe.
    val topkWrapper= TopKHokusaiWrapper(name, options  +  ("timeinterval" -> Long.MaxValue.toString), schema)
    context.catalog.topKStructures.put(name, topkWrapper)

    df.foreachPartition((x:Iterator[Row]) => {
      context.addHokusaiData(name, topkWrapper, x)
    })
  }


  /**
   * Table must be registered using #registerSampleTable.
   */
  def insertIntoSampleTables(sampleTableName: String*) =
    context.collectSamples(df, sampleTableName)

  /**
   * Append to an existing cache table.
   * Automatically uses #cacheQuery if not done already.
   */
  def appendToCache(tableName: String) = context.appendToCache(df, tableName)

  /**
   * Insert into existing sample table or create one if necessary.
   */
  def createAndInsertIntoSampleTables(in: (String, Map[String, String])*) {
    in.map {
      case (tableName, options) => context.catalog.getOrAddStreamTable(
        tableName, df.schema, options)
    }
    context.collectSamples(df, in.map(_._1))
  }
}

private[sql] case class SnappyDStreamOperations[T: ClassTag](
    context: SnappyContext, ds: DStream[T]) {

  def saveStream(sampleTab: Seq[String],
      formatter: (RDD[T], StructType) => RDD[Row],
      schema: StructType,
      transform: DataFrame => DataFrame = null): Unit =
    context.saveStream(ds, sampleTab, formatter, schema, transform)

}<|MERGE_RESOLUTION|>--- conflicted
+++ resolved
@@ -340,44 +340,6 @@
   }
 }
 
-<<<<<<< HEAD
-case class
-StratifiedSample(var options: Map[String, Any],
-    @transient override val child: LogicalPlan)
-    // pre-compute QCS because it is required by
-    // other API driven from driver
-    (val qcs: Array[Int] = SampleDataFrame.resolveQCS(
-      options, child.schema.fieldNames))
-    extends UnaryNode {
-
-  /**
-   * StratifiedSample will add one additional column for the ratio of total
-   * rows seen for a stratum to the number of samples picked.
-   */
-  override val output = child.output :+ AttributeReference(
-    SampleDataFrame.WEIGHTAGE_COLUMN_NAME, LongType, nullable = false)()
-
-  override protected final def otherCopyArgs: Seq[AnyRef] = Seq(qcs)
-
-  /**
-   * Perform stratified sampling given a Query-Column-Set (QCS). This variant
-   * can also use a fixed fraction to be sampled instead of fixed number of
-   * total samples since it is also designed to be used with streaming data.
-   */
-  case class Execute(override val child: SparkPlan,
-      override val output: Seq[Attribute])
-      extends org.apache.spark.sql.execution.UnaryNode {
-
-    protected override def doExecute(): RDD[Row] =
-      new StratifiedSampledRDD(child.execute(), qcs,
-        sqlContext.conf.columnBatchSize, options, schema)
-  }
-
-  def getExecution(plan: SparkPlan) = Execute(plan, output)
-}
-
-=======
->>>>>>> 1ebc39a8
 //end of SnappyContext
 
 private[sql] case class SnappyOperations(context: SnappyContext,
