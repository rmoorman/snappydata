package io.snappydata.dunit.cluster

import java.io.File
import java.sql.DriverManager
import java.util.Properties

import com.pivotal.gemfirexd.internal.engine.Misc
import com.pivotal.gemfirexd.internal.engine.distributed.utils.GemFireXDUtils
import com.pivotal.gemfirexd.internal.engine.store.GemFireStore
import com.pivotal.gemfirexd.{Attribute, FabricService, TestUtil}
import dunit.{AvailablePortHelper, DistributedTestBase, Host, SerializableRunnable}
import io.snappydata.{Locator, Server, ServiceManager}
import org.apache.derbyTesting.junit.CleanDatabaseTestSetup

import org.apache.spark.scheduler.cluster.SnappyEmbeddedModeClusterManager
import org.apache.spark.sql.SnappyContext
import org.apache.spark.{SparkConf, SparkContext}

/**
 * Base class for tests using Snappy ClusterManager. New utility methods
 * would need to be added as and when corresponding snappy code gets added.
 *
 * @author hemant
 */
class ClusterManagerTestBase(s: String) extends DistributedTestBase(s) {

  val props: Properties = new Properties()

  val host = Host.getHost(0)
  val vm0 = host.getVM(0)
  val vm1 = host.getVM(1)
  val vm2 = host.getVM(2)
  val vm3 = host.getVM(3)

  final def locatorPort: Int = DistributedTestBase.getDUnitLocatorPort
  protected final def startArgs =
    Array(locatorPort, props).asInstanceOf[Array[AnyRef]]

  val locatorNetPort: Int = 0
  val locatorNetProps = new Properties()

  override def setUp(): Unit = {
    props.setProperty(Attribute.SYS_PERSISTENT_DIR, s)
    TestUtil.currentTest = getName
    TestUtil.currentTestClass = getTestClass
    TestUtil.skipDefaultPartitioned = true
    TestUtil.doCommonSetup(props)
    GemFireXDUtils.IS_TEST_MODE = true

    val locPort = locatorPort
    val locNetPort = locatorNetPort
    val locNetProps = locatorNetProps
    DistributedTestBase.invokeInLocator(new SerializableRunnable() {
      override def run(): Unit = {
        val loc: Locator = ServiceManager.getLocatorInstance

        if (loc.status != FabricService.State.RUNNING) {
          loc.start("localhost", locPort, locNetProps)
        }
        if (locNetPort > 0) {
          loc.startNetworkServer("localhost", locNetPort, locNetProps)
        }
        assert(loc.status == FabricService.State.RUNNING)
      }
    })
  }

  override def tearDown2(): Unit = {
    GemFireXDUtils.IS_TEST_MODE = false
    Array(vm3, vm2, vm1, vm0).foreach(_.invoke(this.getClass, "stopSpark"))
    Array(vm3, vm2, vm1, vm0).foreach(_.invoke(this.getClass, "stopAny"))
    props.clear()
    val locNetPort = locatorNetPort
    DistributedTestBase.invokeInLocator(new SerializableRunnable() {
      override def run(): Unit = {
        if (locNetPort > 0) {
          val loc = ServiceManager.getLocatorInstance
          if (loc != null) {
            loc.stopAllNetworkServers()
          }
        }
      }
    })
  }
}

object ClusterManagerTestBase {

  /** The fixed port on which Snappy locator is running for all dunit tests. */
  final val locatorPort = AvailablePortHelper.getRandomAvailableTCPPort
}

/**
 * New utility methods would need to be added as and when corresponding snappy code gets added.
 */
class ClusterManagerTestUtils {

  /* SparkContext is initialized on the lead node and hence,
  this can be used only by jobs running on Lead node */
  var sc: SparkContext = _

  /**
   * Start a snappy lead. This code starts a Spark server and at the same time
   * also starts a SparkContext and hence it kind of becomes lead. We will use
   * LeadImpl once the code for that is ready.
   *
   * Only a single instance of SnappyLead should be started.
   */
  def startSnappyLead(locatorPort: Int, props: Properties): Unit = {
    assert(sc == null)
    props.setProperty("host-data", "false")
    SparkContext.registerClusterManager(SnappyEmbeddedModeClusterManager)
<<<<<<< HEAD
    val conf: SparkConf = new SparkConf().setMaster("external:snappy").setAppName("myapp")
        .set("snappydata.store.locators","localhost[" + locatorPort + ']') //TDOD remove this prop once master URL is fixed to snappydata://. See StoreProperties.scala
=======
    val conf: SparkConf = new SparkConf().setMaster("snappydata").setAppName("myapp")
>>>>>>> d58c8b10
    new File("./" + "driver").mkdir()
    new File("./" + "driver/events").mkdir()

    val dataDirForDriver = new File("./" + "driver/data").getAbsolutePath
    val eventDirForDriver = new File("./" + "driver/events").getAbsolutePath
    conf.set("spark.local.dir", dataDirForDriver)
    conf.set("spark.eventLog.enabled", "true")
    conf.set("spark.eventLog.dir", eventDirForDriver)
    sc = new SparkContext(conf)
    props.setProperty("locators", "localhost[" + locatorPort + ']')
    val lead: Server = ServiceManager.getServerInstance
    lead.start(props)
    assert(lead.status == FabricService.State.RUNNING)
  }

  /**
   * Start a snappy server. Any number of snappy servers can be started.
   */
  def startSnappyServer(locatorPort: Int, props: Properties): Unit = {
    props.setProperty("locators", "localhost[" + locatorPort + ']')
    val server: Server = ServiceManager.getServerInstance

    server.start(props)

    assert(server.status == FabricService.State.RUNNING)
  }

  def stopSpark(): Unit = {
    SnappyContext.stop()
    if (sc != null) {
      if (!sc.isStopped) sc.stop()
      sc = null
    }
  }

  def stopAny(): Unit = {
    val service = ServiceManager.currentFabricServiceInstance
    if (service != null) {
      // cleanup the database objects first
      val store: GemFireStore = GemFireStore.getBootedInstance
      if (store != null && Misc.getGemFireCacheNoThrow != null
          && GemFireXDUtils.getMyVMKind.isAccessorOrStore) {
        val conn = DriverManager.getConnection("jdbc:snappydata:;")
        CleanDatabaseTestSetup.cleanDatabase(conn, false)
        conn.close()
      }
      service.stop(null)
    }
  }
}<|MERGE_RESOLUTION|>--- conflicted
+++ resolved
@@ -110,12 +110,9 @@
     assert(sc == null)
     props.setProperty("host-data", "false")
     SparkContext.registerClusterManager(SnappyEmbeddedModeClusterManager)
-<<<<<<< HEAD
-    val conf: SparkConf = new SparkConf().setMaster("external:snappy").setAppName("myapp")
-        .set("snappydata.store.locators","localhost[" + locatorPort + ']') //TDOD remove this prop once master URL is fixed to snappydata://. See StoreProperties.scala
-=======
     val conf: SparkConf = new SparkConf().setMaster("snappydata").setAppName("myapp")
->>>>>>> d58c8b10
+
+
     new File("./" + "driver").mkdir()
     new File("./" + "driver/events").mkdir()
 
